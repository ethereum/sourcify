--- conflicted
+++ resolved
@@ -7,15 +7,12 @@
   SolidityOutput,
   SolidityOutputContract,
 } from './SolidityTypes';
-<<<<<<< HEAD
+import { CompilationTarget, LinkReferences } from './CompilationTypes';
 import {
   CompilationLanguage,
   CompilationTarget,
   LinkReferences,
 } from './CompilationTypes';
-=======
-import { CompilationTarget, LinkReferences } from './CompilationTypes';
->>>>>>> 337fd916
 import {
   findAuxdataPositions,
   findAuxdatasInLegacyAssembly,
