--- conflicted
+++ resolved
@@ -31,11 +31,7 @@
 export enum SolidityBugType {
   NONE,
   IR_OUTPUT_ORDERING_BUG,
-<<<<<<< HEAD
+  EXTRA_FILE_INPUT_BUG,
 }
 
-export type VerificationStatus = 'perfect' | 'partial' | null;
-=======
-  EXTRA_FILE_INPUT_BUG,
-}
->>>>>>> 0350c496
+export type VerificationStatus = 'perfect' | 'partial' | null;