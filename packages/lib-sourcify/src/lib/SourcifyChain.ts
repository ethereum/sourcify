import {
  FetchRequest,
  JsonRpcProvider,
  Network,
  TransactionReceipt,
  TransactionResponse,
  getAddress,
} from 'ethers';
import {
  Chain,
  FetchContractCreationTxMethods,
  SourcifyChainExtension,
} from './types';
import { logDebug, logError, logInfo, logWarn } from './logger';

const RPC_TIMEOUT = process.env.RPC_TIMEOUT
  ? parseInt(process.env.RPC_TIMEOUT)
  : 10 * 1000;

// It is impossible to get the url from the Provider for logging purposes
interface JsonRpcProviderWithUrl extends JsonRpcProvider {
  url?: string;
}

// Need to define the rpc property explicitly as when a sourcifyChain is created with {...chain, sourcifyChainExtension}, Typescript throws with "Type '(string | FetchRequest)[]' is not assignable to type 'string[]'." For some reason the Chain.rpc is not getting overwritten by SourcifyChainExtension.rpc
// Also omit the 'sourcifyName' as it is only needed to have the name in sourcify-chains.json but not when instantiating a SourcifyChain
export type SourcifyChainInstance = Omit<Chain, 'rpc'> &
  Omit<SourcifyChainExtension, 'rpc' | 'sourcifyName'> & {
    rpc: Array<string | FetchRequest>;
  };

class CreatorTransactionMismatchError extends Error {
  constructor() {
    super("Creator transaction doesn't match the contract");
  }
}

export default class SourcifyChain {
  name: string;
  title?: string | undefined;
  chainId: number;
  rpc: Array<string | FetchRequest>;
  supported: boolean;
  providers: JsonRpcProviderWithUrl[];
  fetchContractCreationTxUsing?: FetchContractCreationTxMethods;
  etherscanApi?: {
    apiURL: string;
    apiKeyEnvName?: string;
  };

  constructor(sourcifyChainObj: SourcifyChainInstance) {
    this.name = sourcifyChainObj.name;
    this.title = sourcifyChainObj.title;
    this.chainId = sourcifyChainObj.chainId;
    this.rpc = sourcifyChainObj.rpc;
    this.supported = sourcifyChainObj.supported;
    this.providers = [];
    this.fetchContractCreationTxUsing =
      sourcifyChainObj.fetchContractCreationTxUsing;
    this.etherscanApi = sourcifyChainObj.etherscanApi;

    if (!this.supported) return; // Don't create providers if chain is not supported

    if (!this?.rpc.length)
      throw new Error(
        'No RPC provider was given for this chain with id ' +
          this.chainId +
          ' and name ' +
          this.name,
      );

    for (const rpc of this.rpc) {
      let provider: JsonRpcProviderWithUrl | undefined;
      const ethersNetwork = new Network(this.name, this.chainId);
      if (typeof rpc === 'string') {
        if (rpc.startsWith('http')) {
          // Use staticNetwork to avoid sending unnecessary eth_chainId requests
          provider = new JsonRpcProvider(rpc, ethersNetwork, {
            staticNetwork: ethersNetwork,
          });
          provider.url = rpc;
        } else {
          // Do not use WebSockets because of not being able to catch errors on websocket initialization. Most networks don't support WebSockets anyway. See https://github.com/ethers-io/ethers.js/discussions/2896
          // provider = new WebSocketProvider(rpc);
          logDebug("Won't create a WebSocketProvider", { rpc });
        }
      } else {
        provider = new JsonRpcProvider(rpc, ethersNetwork, {
          staticNetwork: ethersNetwork,
        });
        provider.url = rpc.url;
      }
      if (provider) {
        this.providers.push(provider);
      }
    }
  }

  rejectInMs = (ms: number, host?: string) =>
    new Promise<never>((_resolve, reject) => {
      setTimeout(
        () => reject(new Error(`RPC ${host} took too long to respond`)),
        ms,
      );
    });

  getTx = async (creatorTxHash: string) => {
    // Try sequentially all providers
    for (const provider of this.providers) {
      try {
        logInfo('Fetching tx', {
          creatorTxHash,
          providerUrl: provider.url,
        });
        // Race the RPC call with a timeout
        const tx = await Promise.race([
          provider.getTransaction(creatorTxHash),
          this.rejectInMs(RPC_TIMEOUT, provider.url),
        ]);
        if (tx instanceof TransactionResponse) {
          logInfo('Fetched tx', { creatorTxHash, providerUrl: provider.url });
          return tx;
        } else {
          throw new Error(
            `Transaction ${creatorTxHash} not found on RPC ${provider.url} and chain ${this.chainId}`,
          );
        }
      } catch (err) {
        if (err instanceof Error) {
          logWarn('Failed to fetch tx', {
            creatorTxHash,
            providerUrl: provider.url,
            chainId: this.chainId,
            error: err.message,
          });
          continue;
        } else {
          throw err;
        }
      }
    }
    throw new Error(
      'None of the RPCs responded fetching tx ' +
        creatorTxHash +
        ' on chain ' +
        this.chainId,
    );
  };

  getTxReceipt = async (creatorTxHash: string) => {
    // Try sequentially all providers
    for (const provider of this.providers) {
      try {
        // Race the RPC call with a timeout
        const tx = await Promise.race([
          provider.getTransactionReceipt(creatorTxHash),
          this.rejectInMs(RPC_TIMEOUT, provider.url),
        ]);
        if (tx instanceof TransactionReceipt) {
          logInfo('Fetched tx receipt', {
            creatorTxHash,
            providerUrl: provider.url,
            chainId: this.chainId,
          });
          return tx;
        } else {
          throw new Error(
            `Transaction's receipt ${creatorTxHash} not found on RPC ${provider.url} and chain ${this.chainId}`,
          );
        }
      } catch (err) {
        if (err instanceof Error) {
          logWarn('Failed to fetch tx receipt', {
            creatorTxHash,
            providerUrl: provider.url,
            chainId: this.chainId,
            error: err.message,
          });
          continue;
        } else {
          throw err;
        }
      }
    }
    throw new Error(
      'None of the RPCs responded fetching tx ' +
        creatorTxHash +
        ' on chain ' +
        this.chainId,
    );
  };

  getTxTraces = async (creatorTxHash: string) => {
    // Try sequentially all providers
    for (const provider of this.providers) {
      try {
        // Race the RPC call with a timeout
        const traces = await Promise.race([
          provider.send('trace_transaction', [creatorTxHash]),
          this.rejectInMs(RPC_TIMEOUT, provider.url),
        ]);
        if (traces instanceof Array && traces.length > 0) {
          logInfo('Fetched tx traces', {
            creatorTxHash,
            providerUrl: provider.url,
            chainId: this.chainId,
          });
          return traces;
        } else {
          throw new Error(
            `Transaction's traces of ${creatorTxHash} on RPC ${provider.url} and chain ${this.chainId} received empty or malformed response`,
          );
        }
      } catch (err) {
        if (err instanceof Error) {
          logWarn('Failed to fetch tx traces', {
            creatorTxHash,
            providerUrl: provider.url,
            chainId: this.chainId,
            error: err.message,
          });
          continue;
        } else {
          throw err;
        }
      }
    }

    throw new Error(
      'None of the RPCs responded fetching tx ' +
        creatorTxHash +
        ' on chain ' +
        this.chainId,
    );
  };

  /**
   * Fetches the contract's deployed bytecode from SourcifyChain's rpc's.
   * Tries to fetch sequentially if the first RPC is a local eth node. Fetches in parallel otherwise.
   *
   * @param {SourcifyChain} sourcifyChain - chain object with rpc's
   * @param {string} address - contract address
   */
  getBytecode = async (address: string): Promise<string> => {
    address = getAddress(address);

    // Request sequentially. Custom node is always before ALCHEMY so we don't waste resources if succeeds.
    let currentProviderIndex = 0;
    for (const provider of this.providers) {
      currentProviderIndex++;
      try {
        logDebug('Fetching bytecode', {
          address,
          providerUrl: provider.url,
          chainId: this.chainId,
          currentProviderIndex,
          providersLength: this.providers.length,
        });
        // Race the RPC call with a timeout
        const bytecode = await Promise.race([
          provider.getCode(address),
          this.rejectInMs(RPC_TIMEOUT, provider.url),
        ]);
        logInfo('Fetched bytecode', {
          address,
          providerUrl: provider.url,
          chainId: this.chainId,
        });
        return bytecode;
      } catch (err) {
        if (err instanceof Error) {
          logWarn('Failed to fetch bytecode', {
            address,
            providerUrl: provider.url,
            chainId: this.chainId,
            error: err.message,
          });
          continue;
        } else {
          throw err;
        }
      }
    }
    throw new Error(
      'None of the RPCs responded fetching bytecode for ' +
        address +
        ' on chain ' +
        this.chainId,
    );
  };

  getBlock = async (blockNumber: number, preFetchTxs = true) => {
    // Request sequentially. Custom node is always before ALCHEMY so we don't waste resources if succeeds.
    for (const provider of this.providers) {
      try {
        // Race the RPC call with a timeout
        const block = await Promise.race([
          provider.getBlock(blockNumber, preFetchTxs),
          this.rejectInMs(RPC_TIMEOUT, provider.url),
        ]);
        if (block) {
          logInfo('Fetched block', {
            blockNumber,
            providerUrl: provider.url,
            chainId: this.chainId,
          });
        } else {
          logInfo('Block not published yet', {
            blockNumber,
            providerUrl: provider.url,
            chainId: this.chainId,
          });
        }
        return block;
      } catch (err: any) {
        logWarn('Failed to fetch the block', {
          blockNumber,
          providerUrl: provider.url,
          chainId: this.chainId,
          error: err.message,
        });
        continue;
      }
    }
    logError('None of the RPCs responded for fetching block', {
      blockNumber,
      providers: this.providers.map((p) => p.url),
      chainId: this.chainId,
    });
    throw new Error(
      'None of the RPCs responded fetching block ' +
        blockNumber +
        ' on chain ' +
        this.chainId,
    );
  };

  getBlockNumber = async () => {
    // Request sequentially. Custom node is always before ALCHEMY so we don't waste resources if succeeds.
    for (const provider of this.providers) {
      try {
        // Race the RPC call with a timeout
        const block = await Promise.race([
          provider.getBlockNumber(),
          this.rejectInMs(RPC_TIMEOUT, provider.url),
        ]);
        logInfo('Fetched eth_blockNumber', {
          blockNumber: block,
          providerUrl: provider.url,
          chainId: this.chainId,
        });
        return block;
      } catch (err) {
        if (err instanceof Error) {
          logWarn('Failed to fetch eth_blockNumber', {
            providerUrl: provider.url,
            chainId: this.chainId,
            error: err.message,
          });
          continue;
        } else {
          throw err;
        }
      }
    }
    throw new Error(
      'None of the RPCs responded fetching the blocknumber on chain ' +
        this.chainId,
    );
  };

  getContractCreationBytecodeAndReceipt = async (
    address: string,
    transactionHash: string,
<<<<<<< HEAD
    creatorTx?: TransactionResponse,
  ): Promise<string> => {
=======
    creatorTx?: TransactionResponse
  ): Promise<{
    creationBytecode: string;
    txReceipt: TransactionReceipt;
  }> => {
>>>>>>> 5c8f7fb8
    const txReceipt = await this.getTxReceipt(transactionHash);
    if (!creatorTx) creatorTx = await this.getTx(transactionHash);

    let creationBytecode;
    // Non null txreceipt.contractAddress means that the contract was created with an EOA
    if (txReceipt.contractAddress !== null) {
      if (txReceipt.contractAddress !== address) {
        throw new CreatorTransactionMismatchError();
      }
      creationBytecode = creatorTx.data;
      logDebug(`Contract ${address} created with an EOA`);
    } else {
      // Factory created
      let traces;
      logDebug(`Contract ${address} created with a factory. Fetching traces`);
      try {
        traces = await this.getTxTraces(transactionHash);
      } catch (e: any) {
        logInfo(e.message);
        traces = [];
      }

      // If traces are available check, otherwise lets just trust
      if (traces.length > 0) {
        const createTraces = traces.filter(
          (trace: any) => trace.type === 'create',
        );
        const createdContractAddressesInTx = createTraces.find(
          (trace) => getAddress(trace.result.address) === address,
        );
        if (createdContractAddressesInTx === undefined) {
          throw new CreatorTransactionMismatchError();
        }
        logDebug('Found contract bytecode in traces', {
          address,
          transactionHash,
          chainId: this.chainId,
        });
        creationBytecode = createdContractAddressesInTx.result.code;
      }
    }

    if (!creationBytecode) {
      throw new Error('Cannot get creation bytecode');
    }

    return {
      creationBytecode,
      txReceipt,
    };
  };
}<|MERGE_RESOLUTION|>--- conflicted
+++ resolved
@@ -372,16 +372,11 @@
   getContractCreationBytecodeAndReceipt = async (
     address: string,
     transactionHash: string,
-<<<<<<< HEAD
     creatorTx?: TransactionResponse,
-  ): Promise<string> => {
-=======
-    creatorTx?: TransactionResponse
   ): Promise<{
     creationBytecode: string;
     txReceipt: TransactionReceipt;
   }> => {
->>>>>>> 5c8f7fb8
     const txReceipt = await this.getTxReceipt(transactionHash);
     if (!creatorTx) creatorTx = await this.getTx(transactionHash);
 
