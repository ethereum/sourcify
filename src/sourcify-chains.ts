import * as chainsRaw from "./chains.json";
import * as dotenv from "dotenv";
import path from "path";
import { SourcifyEventManager } from "./common/SourcifyEventManager/SourcifyEventManager";
import {
  SourcifyChain,
  SourcifyChainMap,
  SourcifyChainExtension,
  Chain,
} from "@ethereum-sourcify/lib-sourcify";
import { etherscanAPIs } from "./config";

const allChains = chainsRaw as Chain[];

dotenv.config({
  path: path.resolve(__dirname, "..", "..", "..", "environments/.env"),
});

const ETHERSCAN_REGEX = /at txn.*href='\/tx\/(0x.*?)'/.source; // save as string to be able to return the txRegex in /chains response. If stored as RegExp returns {}
const ETHERSCAN_SUFFIX = "address/${ADDRESS}";
const ETHERSCAN_API_SUFFIX = `/api?module=contract&action=getcontractcreation&contractaddresses=\${ADDRESS}&apikey=`;
const BLOCKSSCAN_SUFFIX = "api/accounts/${ADDRESS}";
const BLOCKSCOUT_REGEX =
  'transaction_hash_link" href="${BLOCKSCOUT_PREFIX}/tx/(.*?)"';
const BLOCKSCOUT_SUFFIX = "address/${ADDRESS}/transactions";
const TELOS_SUFFIX = "v2/evm/get_contract?contract=${ADDRESS}";
const METER_SUFFIX = "api/accounts/${ADDRESS}";
const AVALANCHE_SUBNET_SUFFIX =
  "contracts/${ADDRESS}/transactions:getDeployment";

type ChainName = "eth" | "polygon" | "arb" | "opt";

const TEST_CHAINS: SourcifyChain[] = [
  {
    name: "Localhost",
    shortName: "Localhost",
    chainId: 0,
    faucets: [],
    infoURL: "localhost",
    nativeCurrency: { name: "localETH", symbol: "localETH", decimals: 18 },
    network: "testnet",
    networkId: 0,
    rpc: [`http://localhost:8545`],
    supported: true,
    monitored: true,
  },
];

interface SourcifyChainsExtensionsObject {
  [chainId: string]: SourcifyChainExtension;
}

/**
 *
 * @param chainName - "eth", "polygon" etc.
 * @param chainGroup "mainnet", "goerli"...
 * @param useOwn Use the local node
 * @returns
 */
function buildAlchemyAndCustomRpcURLs(
  chainSubName: string,
  chainName: ChainName,
  useOwn = false
) {
  const rpcURLs: string[] = [];

  if (useOwn) {
    const url = process.env[`NODE_URL_${chainSubName.toUpperCase()}`];
    if (url) {
      rpcURLs.push(url);
    } else {
      SourcifyEventManager.trigger("Core.Error", {
        message: `Environment variable NODE_URL_${chainSubName.toUpperCase()} not set!`,
      });
    }
  }

  let alchemyId;
  switch (chainName) {
    case "opt":
      alchemyId =
        process.env["ALCHEMY_ID_OPTIMISM"] || process.env["ALCHEMY_ID"];
      break;
    case "arb":
      alchemyId =
        process.env["ALCHEMY_ID_ARBITRUM"] || process.env["ALCHEMY_ID"];
      break;
    default:
      alchemyId = process.env["ALCHEMY_ID"];
      break;
  }

  if (!alchemyId)
    SourcifyEventManager.trigger("Core.Error", {
      message: `Environment variable ALCHEMY_ID not set for ${chainName} ${chainSubName}!`,
    });

  const domain = "g.alchemy.com";
  // No sepolia support yet
  if (alchemyId && chainSubName !== "sepolia")
    rpcURLs.push(
      `https://${chainName}-${chainSubName}.${domain}/v2/${alchemyId}`
    );

  return rpcURLs;
}
// replaces INFURA_API_KEY in https://networkname.infura.io/v3/{INFURA_API_KEY}
function replaceInfuraID(infuraURL: string) {
  return infuraURL.replace("{INFURA_API_KEY}", process.env.INFURA_ID || "");
}
function getBlockscoutRegex(blockscoutPrefix = "") {
  return BLOCKSCOUT_REGEX.replace("${BLOCKSCOUT_PREFIX}", blockscoutPrefix);
}

// api?module=contract&action=getcontractcreation&contractaddresses=\${ADDRESS}&apikey=
// For chains with the new Etherscan api that has contract creator tx hash endpoint
function generateEtherscanCreatorTxAPI(chainId: string) {
  return (
    etherscanAPIs[chainId].apiURL +
    ETHERSCAN_API_SUFFIX +
    etherscanAPIs[chainId].apiKey
  );
}

const sourcifyChainsExtensions: SourcifyChainsExtensionsObject = {
  "1": {
    // Ethereum Mainnet
    supported: true,
    monitored: true,
    contractFetchAddress: generateEtherscanCreatorTxAPI("1"),
    rpc: buildAlchemyAndCustomRpcURLs("mainnet", "eth", true),
  },
  "4": {
    // Ethereum Rinkeby Testnet
    supported: true,
    monitored: true,
    contractFetchAddress: "https://rinkeby.etherscan.io/" + ETHERSCAN_SUFFIX,
    rpc: buildAlchemyAndCustomRpcURLs("rinkeby", "eth", true),
    txRegex: ETHERSCAN_REGEX,
  },
  "5": {
    // Ethereum Goerli Testnet
    supported: true,
    monitored: true,
    contractFetchAddress: generateEtherscanCreatorTxAPI("5"),
    rpc: buildAlchemyAndCustomRpcURLs("goerli", "eth", true),
  },
  "11155111": {
    // Ethereum Sepolia Testnet
    supported: true,
    monitored: true,
    rpc: buildAlchemyAndCustomRpcURLs("sepolia", "eth", true).concat(
      "https://rpc.sepolia.org"
    ),
    contractFetchAddress: generateEtherscanCreatorTxAPI("11155111"),
  },
  "51": {
    supported: true,
    monitored: false,
    contractFetchAddress: "https://apothem.blocksscan.io/" + BLOCKSSCAN_SUFFIX,
  },
  "56": {
    supported: true,
    monitored: false,
    contractFetchAddress: generateEtherscanCreatorTxAPI("56"),
  },
  "77": {
    supported: true,
    monitored: true,
    contractFetchAddress:
      "https://blockscout.com/poa/sokol/" + BLOCKSCOUT_SUFFIX,
    txRegex: getBlockscoutRegex("/poa/sokol"),
  },
  "82": {
    // Meter Mainnet
    supported: true,
    monitored: true,
    contractFetchAddress: "https://api.meter.io:8000/" + METER_SUFFIX,
  },
  "83": {
    // Meter Testnet
    supported: true,
    monitored: true,
    contractFetchAddress: "https://api.meter.io:4000/" + METER_SUFFIX,
  },
  "97": {
    supported: true,
    monitored: false,
    contractFetchAddress: "https://testnet.bscscan.com/" + ETHERSCAN_SUFFIX,
    txRegex: ETHERSCAN_REGEX,
  },
  "100": {
    supported: true,
    monitored: true,
    contractFetchAddress:
      "https://blockscout.com/xdai/mainnet/" + BLOCKSCOUT_SUFFIX,
    txRegex: getBlockscoutRegex("/xdai/mainnet"),
  },
  "300": {
    supported: true,
    monitored: false,
    contractFetchAddress:
      "https://blockscout.com/xdai/optimism/" + BLOCKSCOUT_SUFFIX,
    txRegex: getBlockscoutRegex("/xdai/optimism"),
  },
  "137": {
    supported: true,
    monitored: true,
    contractFetchAddress: generateEtherscanCreatorTxAPI("137"),
    rpc: buildAlchemyAndCustomRpcURLs("mainnet", "polygon"),
  },
  "534": {
    supported: true,
    monitored: false,
    contractFetchAddress: "https://candleexplorer.com/" + BLOCKSCOUT_SUFFIX,
    txRegex: getBlockscoutRegex(),
  },
  "42220": {
    supported: true,
    monitored: false,
    contractFetchAddress:
      "https://explorer.celo.org/mainnet/" + BLOCKSCOUT_SUFFIX,
    txRegex: getBlockscoutRegex("/mainnet"),
  },
  "44787": {
    supported: true,
    monitored: false,
    contractFetchAddress:
      "https://explorer.celo.org/alfajores/" + BLOCKSCOUT_SUFFIX,
    txRegex: getBlockscoutRegex("/alfajores"),
  },
  "62320": {
    supported: true,
    monitored: false,
    contractFetchAddress:
      "https://baklava-blockscout.celo-testnet.org/" + BLOCKSCOUT_SUFFIX,
    txRegex: getBlockscoutRegex(),
  },
  "80001": {
    supported: true,
    monitored: true,
    contractFetchAddress: "https://mumbai.polygonscan.com/" + ETHERSCAN_SUFFIX,
    rpc: buildAlchemyAndCustomRpcURLs("mumbai", "polygon"),
    txRegex: ETHERSCAN_REGEX,
  },
  "42161": {
    // Arbitrum One Mainnet
    supported: true,
    monitored: true,
    contractFetchAddress: generateEtherscanCreatorTxAPI("42161"),
    rpc: buildAlchemyAndCustomRpcURLs("mainnet", "arb"),
  },
  "421613": {
    // Arbitrum Goerli Testnet
    supported: true,
    monitored: true,
    contractFetchAddress: generateEtherscanCreatorTxAPI("421613"),
    rpc: buildAlchemyAndCustomRpcURLs("goerli", "arb"),
  },
  "43113": {
    // Avalanche Fuji Testnet
    supported: true,
    monitored: false,
    contractFetchAddress: "https://testnet.snowtrace.io/" + ETHERSCAN_SUFFIX,
    txRegex: ETHERSCAN_REGEX,
  },
  "43114": {
    // Avalanche C-Chain Mainnet
    supported: true,
    monitored: false,
    contractFetchAddress: generateEtherscanCreatorTxAPI("43114"),
  },
  "57": {
    supported: true,
    monitored: false,
    contractFetchAddress: "https://explorer.syscoin.org/" + BLOCKSCOUT_SUFFIX,
    txRegex: getBlockscoutRegex(),
  },
  "5700": {
    supported: true,
    monitored: false,
    contractFetchAddress: "https://tanenbaum.io/" + BLOCKSCOUT_SUFFIX,
    txRegex: getBlockscoutRegex(),
  },
  "40": {
    supported: true,
    monitored: false,
    contractFetchAddress: "https://mainnet.telos.net/" + TELOS_SUFFIX,
  },
  "41": {
    supported: true,
    monitored: false,
    contractFetchAddress: "https://testnet.telos.net/" + TELOS_SUFFIX,
  },
  "8": {
    supported: true,
    monitored: false,
    contractFetchAddress: "https://ubiqscan.io/" + ETHERSCAN_SUFFIX,
    txRegex: ETHERSCAN_REGEX,
  },
  "311752642": {
    supported: true,
    monitored: false,
    contractFetchAddress:
      "https://mainnet-explorer.oneledger.network/" + BLOCKSCOUT_SUFFIX,
    rpc: ["https://mainnet-rpc.oneledger.network"],
    txRegex: getBlockscoutRegex(),
  },
  "4216137055": {
    supported: true,
    monitored: false,
    contractFetchAddress:
      "https://frankenstein-explorer.oneledger.network/" + BLOCKSCOUT_SUFFIX,
    txRegex: getBlockscoutRegex(),
  },
  "10": {
    // Optimism Mainnet
    supported: true,
    monitored: true,
    contractFetchAddress: generateEtherscanCreatorTxAPI("10"),
    rpc: buildAlchemyAndCustomRpcURLs("mainnet", "opt"),
  },
  "420": {
    // Optimism Goerli
    supported: true,
    monitored: true,
    contractFetchAddress:
      "https://blockscout.com/optimism/goerli/" + BLOCKSCOUT_SUFFIX,
    txRegex: getBlockscoutRegex("/optimism/goerli"),
    rpc: buildAlchemyAndCustomRpcURLs("goerli", "opt"),
  },
  "28": {
    supported: true,
    monitored: true,
    contractFetchAddress:
      "https://blockexplorer.rinkeby.boba.network/" + BLOCKSCOUT_SUFFIX,
    txRegex: getBlockscoutRegex(),
  },
  "288": {
    supported: true,
    monitored: true,
    contractFetchAddress:
      "https://blockexplorer.boba.network/" + BLOCKSCOUT_SUFFIX,
    txRegex: getBlockscoutRegex(),
  },
  "106": {
    supported: true,
    monitored: false,
    contractFetchAddress: "https://evmexplorer.velas.com/" + BLOCKSCOUT_SUFFIX,
    txRegex: getBlockscoutRegex(),
  },
  "1313161554": {
    supported: true,
    monitored: false,
    contractFetchAddress:
      "https://explorer.mainnet.aurora.dev/" + BLOCKSCOUT_SUFFIX,
    txRegex: getBlockscoutRegex(),
  },
  "1313161555": {
    supported: true,
    monitored: false,
    contractFetchAddress:
      "https://explorer.testnet.aurora.dev/" + BLOCKSCOUT_SUFFIX,
    txRegex: getBlockscoutRegex(),
  },
  "1284": {
    // Moonbeam
    supported: true,
    monitored: false,
    contractFetchAddress: generateEtherscanCreatorTxAPI("1284"),
  },
  "1285": {
    // Moonriver
    supported: true,
    monitored: false,
    contractFetchAddress: generateEtherscanCreatorTxAPI("1285"),
  },
  "1287": {
    // Moonbase
    supported: true,
    monitored: false,
  },
  "11297108109": {
    // Palm
    supported: true,
    monitored: false,
    contractFetchAddress: "https://explorer.palm.io/" + BLOCKSCOUT_SUFFIX,
    txRegex: getBlockscoutRegex(),
    rpc: [
      replaceInfuraID("https://palm-mainnet.infura.io/v3/{INFURA_API_KEY}"),
    ],
  },
  "11297108099": {
    // Palm Testnet
    supported: true,
    monitored: false,
    contractFetchAddress: "https://explorer.palm-uat.xyz/" + BLOCKSCOUT_SUFFIX,
    txRegex: getBlockscoutRegex(),
    rpc: [
      replaceInfuraID("https://palm-testnet.infura.io/v3/{INFURA_API_KEY}"),
    ],
  },
  "122": {
    // Fuse Mainnet
    supported: true,
    monitored: false,
    contractFetchAddress: "https://explorer.fuse.io/" + BLOCKSCOUT_SUFFIX,
    txRegex: getBlockscoutRegex(),
  },
  "43": {
    // Darwinia Pangolin Testnet
    supported: true,
    monitored: false,
  },
  "44": {
    // Darwinia Crab Mainnet
    supported: true,
    monitored: false,
  },
  "9000": {
    // Evmos Testnet
    supported: true,
    monitored: false,
    contractFetchAddress: "https://evm.evmos.dev/" + BLOCKSCOUT_SUFFIX,
    txRegex: getBlockscoutRegex(),
  },
  "9001": {
    // Evmos Mainnet
    supported: true,
    monitored: false,
    contractFetchAddress: "https://evm.evmos.org/" + BLOCKSCOUT_SUFFIX,
    txRegex: getBlockscoutRegex(),
  },
  "62621": {
    // MultiVAC Mainnet
    supported: true,
    monitored: false,
  },
  "11111": {
    // WAGMI Testnet
    supported: true,
    monitored: false,
    contractFetchAddress:
      `https://glacier-api.avax.network/v1/chains/11111/` +
      AVALANCHE_SUBNET_SUFFIX,
  },
  "192837465": {
    // Gather Mainnet
    supported: true,
    monitored: false,
    contractFetchAddress:
      "https://explorer.gather.network/" + BLOCKSCOUT_SUFFIX,
    txRegex: getBlockscoutRegex(),
  },
  "486217935": {
    // Gather Devnet
    supported: true,
    monitored: false,
    contractFetchAddress:
      "https://devnet-explorer.gather.network/" + BLOCKSCOUT_SUFFIX,
    txRegex: getBlockscoutRegex(),
  },
  "356256156": {
    // Gather Testnet
    supported: true,
    monitored: false,
    contractFetchAddress:
      "https://testnet-explorer.gather.network/" + BLOCKSCOUT_SUFFIX,
    txRegex: getBlockscoutRegex(),
  },
  "335": {
    // DFK Chain Testnet
    supported: true,
    monitored: false,
    contractFetchAddress:
      `https://glacier-api.avax.network/v1/chains/335/` +
      AVALANCHE_SUBNET_SUFFIX,
  },
  "53935": {
    // DFK Chain Mainnet
    supported: true,
    monitored: false,
    contractFetchAddress:
      `https://glacier-api.avax.network/v1/chains/53935/` +
      AVALANCHE_SUBNET_SUFFIX,
  },
  "73799": {
    // Energy Web Volta Testnet
    supported: true,
    monitored: false,
    contractFetchAddress:
      "https://volta-explorer.energyweb.org/" + BLOCKSCOUT_SUFFIX,
    txRegex: getBlockscoutRegex(),
  },
  "246": {
    // Energy Web Chain
    supported: true,
    monitored: false,
    contractFetchAddress: "https://explorer.energyweb.org/" + BLOCKSCOUT_SUFFIX,
    txRegex: getBlockscoutRegex(),
  },
  "71401": {
    // Godwoken testnet v1.1
    supported: true,
    monitored: false,
    contractFetchAddress:
      "https://gw-testnet-explorer.nervosdao.community/" + BLOCKSCOUT_SUFFIX,
    txRegex: getBlockscoutRegex(),
  },
  "71402": {
    // Godwoken mainnet v1.1
    supported: true,
    monitored: false,
    contractFetchAddress:
      "https://gw-mainnet-explorer.nervosdao.community/" + BLOCKSCOUT_SUFFIX,
    txRegex: getBlockscoutRegex(),
  },
  "432201": {
    // Dexalot Testnet
    supported: true,
    monitored: false,
    contractFetchAddress:
      `https://glacier-api.avax.network/v1/chains/432201/` +
      AVALANCHE_SUBNET_SUFFIX,
  },
  "432204": {
    // Dexalot Mainnet
    supported: true,
    monitored: false,
    contractFetchAddress:
      `https://glacier-api.avax.network/v1/chains/432204/` +
      AVALANCHE_SUBNET_SUFFIX,
  },
  "103090": {
    // Crystaleum Mainnet
    supported: true,
    monitored: false,
    contractFetchAddress: "https://scan.crystaleum.org/" + BLOCKSCOUT_SUFFIX,
    txRegex: getBlockscoutRegex(),
  },
  "420666": {
    // Kekchain Testnet (kektest)
    supported: true,
    monitored: false,
    contractFetchAddress:
      "https://testnet-explorer.kekchain.com/" + BLOCKSCOUT_SUFFIX,
    txRegex: getBlockscoutRegex(),
  },
  "420420": {
    // Kekchain Main Net (kekistan)
    supported: true,
    monitored: false,
    contractFetchAddress:
      "https://mainnet-explorer.kekchain.com/" + BLOCKSCOUT_SUFFIX,
    txRegex: getBlockscoutRegex(),
  },
  "7700": {
    // Canto Mainnet
    supported: true,
    monitored: false,
    contractFetchAddress: "https://tuber.build/" + BLOCKSCOUT_SUFFIX,
    txRegex: getBlockscoutRegex(),
  },
  "99": {
    // POA Network Core
    supported: true,
    monitored: false,
    contractFetchAddress:
      "https://blockscout.com/poa/core/" + BLOCKSCOUT_SUFFIX,
    txRegex: getBlockscoutRegex("/poa/core"),
    rpc: ["https://core.poa.network"],
  },
  "592": {
    // Astar (EVM)
    supported: true,
    monitored: false,
    contractFetchAddress: "https://blockscout.com/astar/" + BLOCKSCOUT_SUFFIX,
    txRegex: getBlockscoutRegex("/astar"),
  },
  "10200": {
    // Gnosis Chiado Testnet
    supported: true,
    monitored: false,
    contractFetchAddress:
      "https://blockscout.chiadochain.net/" + BLOCKSCOUT_SUFFIX,
    txRegex: getBlockscoutRegex(),
  },
  "1001": {
    // Klaytn Testnet Baobab
    supported: true,
    monitored: false,
    contractFetchAddress:
      "https://klaytn-testnet.blockscout.com/" + BLOCKSCOUT_SUFFIX,
    txRegex: getBlockscoutRegex(),
  },
  "8217": {
    // Klaytn Mainnet Cypress
    supported: true,
    monitored: false,
    contractFetchAddress:
      "https://klaytn-mainnet.blockscout.com/" + BLOCKSCOUT_SUFFIX,
    txRegex: getBlockscoutRegex(),
  },
  "336": {
    // Shiden (EVM)
    supported: true,
    monitored: false,
    contractFetchAddress: "https://blockscout.com/shiden/" + BLOCKSCOUT_SUFFIX,
    txRegex: getBlockscoutRegex("/shiden"),
  },
  "28528": {
    // Optimism Bedrock: Goerli Alpha Testnet
    supported: true,
    monitored: false,
    contractFetchAddress:
      "https://blockscout.com/optimism/bedrock-alpha/" + BLOCKSCOUT_SUFFIX,
    txRegex: getBlockscoutRegex("/optimism/bedrock-alpha"),
  },
  "7001": {
    // ZetaChain: Athens Testnet
    supported: true,
    monitored: false,
    contractFetchAddress:
      "https://blockscout.athens2.zetachain.com/" + BLOCKSCOUT_SUFFIX,
    txRegex: getBlockscoutRegex(),
  },
  "42262": {
    // Oasis Emerald Mainnet
    supported: true,
    monitored: false,
    contractFetchAddress:
      "https://explorer.emerald.oasis.dev/" + BLOCKSCOUT_SUFFIX,
    txRegex: getBlockscoutRegex(),
  },
  "42261": {
    // Oasis Emerald Testnet
    supported: true,
    monitored: false,
    contractFetchAddress:
      "https://testnet.explorer.emerald.oasis.dev/" + BLOCKSCOUT_SUFFIX,
    txRegex: getBlockscoutRegex(),
  },
  "23294": {
    // Oasis Sapphire Mainnet
    supported: true,
    monitored: false,
    contractFetchAddress:
      "https://explorer.sapphire.oasis.io/" + BLOCKSCOUT_SUFFIX,
    txRegex: getBlockscoutRegex(),
  },
  "23295": {
    // Oasis Sapphire Testnet
    supported: true,
    monitored: false,
    contractFetchAddress:
      "https://testnet.explorer.sapphire.oasis.dev/" + BLOCKSCOUT_SUFFIX,
    txRegex: getBlockscoutRegex(),
  },
  "19": {
    //  Songbird Canary Network
    supported: true,
    monitored: false,
    contractFetchAddress:
      "https://songbird-explorer.flare.network/" + BLOCKSCOUT_SUFFIX,
    rpc: ["https://songbird-api.flare.network/ext/C/rpc"],
    txRegex: getBlockscoutRegex(),
  },
  "14": {
    // Flare Mainnet
    supported: true,
    monitored: false,
    contractFetchAddress:
      "https://flare-explorer.flare.network/" + BLOCKSCOUT_SUFFIX,
    rpc: ["https://flare-api.flare.network/ext/C/rpc"],
    txRegex: getBlockscoutRegex(),
  },
  "2047": {
    // Stratos Testnet
    supported: true,
    monitored: false,
    contractFetchAddress:
      "https://web3-testnet-explorer.thestratos.org/" + BLOCKSCOUT_SUFFIX,
    rpc: ["https://web3-testnet-rpc.thestratos.org"],
    txRegex: getBlockscoutRegex(),
  },
  "641230": {
    // Bear Network Chain Mainnet
    supported: true,
    monitored: false,
    contractFetchAddress:
      "https://brnkscan.bearnetwork.net/" + BLOCKSCOUT_SUFFIX,
    rpc: ["https://brnkc-mainnet.bearnetwork.net"],
    txRegex: getBlockscoutRegex(),
  },
  "84531": {
    // Base Goerli Testnet
    supported: true,
    monitored: true,
    contractFetchAddress: "https://goerli.basescan.org/" + ETHERSCAN_SUFFIX,
    txRegex: ETHERSCAN_REGEX,
  },
<<<<<<< HEAD
  "7672": {
    // The Root Network Porcini (Testnet)
    supported: true,
    monitored: false,
    contractFetchAddress: "https://explorer.rootnet.cloud/" + ETHERSCAN_SUFFIX,
=======
  "888": {
    // Wanchain Mainnet
    supported: true,
    monitored: false,
    txRegex: ETHERSCAN_REGEX,
  },
  "999": {
    // Wanchain Testnet
    supported: true,
    monitored: false,
>>>>>>> 0c9b0a4f
    txRegex: ETHERSCAN_REGEX,
  },
};

const sourcifyChainsMap: SourcifyChainMap = {};

// Add test chains too if testing
if (process.env.TESTING == "true") {
  for (const chain of TEST_CHAINS) {
    sourcifyChainsMap[chain.chainId.toString()] = chain;
  }
}

// iterate over chainid.network's chains.json file and get the chains included in sourcify.
// Merge the chains.json object with the values from sourcify-chains.ts
// Must iterate over all chains because it's not a mapping but an array.
for (const i in allChains) {
  const chain = allChains[i];
  const chainId = chain.chainId;
  if (chainId in sourcifyChainsMap) {
    const err = `Corrupt chains file (chains.json): multiple chains have the same chainId: ${chainId}`;
    throw new Error(err);
  }

  if (chainId in sourcifyChainsExtensions) {
    const sourcifyExtension = sourcifyChainsExtensions[chainId];
    const sourcifyChain = { ...chain, ...sourcifyExtension } as SourcifyChain;
    sourcifyChainsMap[chainId] = sourcifyChain;
  }
}

const sourcifyChainsArray = getSortedChainsArray(sourcifyChainsMap);
const supportedChainsArray = sourcifyChainsArray.filter(
  (chain) => chain.supported
);
// convert supportedChainArray to a map where the key is the chainId
const supportedChainsMap = supportedChainsArray.reduce(
  (map, chain) => ((map[chain.chainId.toString()] = chain), map),
  <SourcifyChainMap>{}
);
const monitoredChainArray = sourcifyChainsArray.filter(
  (chain) => chain.monitored
);
// convert monitoredChainArray to a map where the key is the chainId
const monitoredChainsMap = monitoredChainArray.reduce(
  (map, chain) => ((map[chain.chainId.toString()] = chain), map),
  <SourcifyChainMap>{}
);

// Gets the chainsMap, sorts the chains, returns Chain array.
export function getSortedChainsArray(
  chainMap: SourcifyChainMap
): SourcifyChain[] {
  function getPrimarySortKey(chain: any) {
    return chain.title || chain.name;
  }

  const chainsArray = Object.values(chainMap);
  // Have Ethereum chains on top.
  const ethereumChainIds = [1, 4, 5, 11155111];
  const etherumChains = ethereumChainIds.map((id) => chainMap[id]);
  // Others, sorted alphabetically
  const otherChains = chainsArray
    .filter((chain) => ![1, 4, 5, 11155111].includes(chain.chainId))
    .sort((a, b) =>
      getPrimarySortKey(a) > getPrimarySortKey(b)
        ? 1
        : getPrimarySortKey(b) > getPrimarySortKey(a)
          ? -1
          : 0
    );

  const sortedChains = etherumChains.concat(otherChains);
  return sortedChains;
}

/**
 * To check if a chain is supported for verification.
 * Note that there might be chains not supported for verification anymore but still exist as a SourcifyChain e.g. Ropsten.
 */
export function checkSupportedChainId(chain: string): string {
  if (!(chain in sourcifyChainsMap && sourcifyChainsMap[chain].supported)) {
    throw new Error(`Chain ${chain} not supported for verification!`);
  }

  return chain;
}

/**
 * To check if a chain exists as a SourcifyChain.
 * Note that there might be chains not supported for verification anymore but still exist as a SourcifyChain e.g. Ropsten.
 */
export function checkChainId(chain: string): string {
  if (!(chain in sourcifyChainsMap && sourcifyChainsMap[chain])) {
    throw new Error(`Chain ${chain} not supported!`);
  }

  return chain;
}

export {
  sourcifyChainsMap,
  sourcifyChainsArray,
  supportedChainsMap,
  supportedChainsArray,
  monitoredChainsMap,
  monitoredChainArray,
  TEST_CHAINS as testChainArray,
};<|MERGE_RESOLUTION|>--- conflicted
+++ resolved
@@ -699,24 +699,23 @@
     contractFetchAddress: "https://goerli.basescan.org/" + ETHERSCAN_SUFFIX,
     txRegex: ETHERSCAN_REGEX,
   },
-<<<<<<< HEAD
+  "888": {
+    // Wanchain Mainnet
+    supported: true,
+    monitored: false,
+    txRegex: ETHERSCAN_REGEX,
+  },
+  "999": {
+    // Wanchain Testnet
+    supported: true,
+    monitored: false,
+    txRegex: ETHERSCAN_REGEX,
+  },
   "7672": {
     // The Root Network Porcini (Testnet)
     supported: true,
     monitored: false,
     contractFetchAddress: "https://explorer.rootnet.cloud/" + ETHERSCAN_SUFFIX,
-=======
-  "888": {
-    // Wanchain Mainnet
-    supported: true,
-    monitored: false,
-    txRegex: ETHERSCAN_REGEX,
-  },
-  "999": {
-    // Wanchain Testnet
-    supported: true,
-    monitored: false,
->>>>>>> 0c9b0a4f
     txRegex: ETHERSCAN_REGEX,
   },
 };
@@ -785,8 +784,8 @@
       getPrimarySortKey(a) > getPrimarySortKey(b)
         ? 1
         : getPrimarySortKey(b) > getPrimarySortKey(a)
-          ? -1
-          : 0
+        ? -1
+        : 0
     );
 
   const sortedChains = etherumChains.concat(otherChains);
