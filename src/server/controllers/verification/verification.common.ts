import { NextFunction, Request, RequestHandler, Response } from "express";
import {
  BadRequestError,
  InternalServerError,
  PayloadTooLargeError,
  ValidationError,
} from "../../../common/errors";
import {
  CheckedContract,
  InvalidSources,
  Match,
  MissingSources,
  PathContent,
  Status,
  checkFiles,
  isEmpty,
  useAllSources,
} from "@ethereum-sourcify/lib-sourcify";
import { Session } from "express-session";
import { AbiConstructor, AbiParameter } from "abitype";
import QueryString from "qs";
import fetch from "node-fetch";
import { IVerificationService } from "../../services/VerificationService";
import { IRepositoryService } from "../../services/RepositoryService";
import { ContractMeta, ContractWrapper } from "../../common";
<<<<<<< HEAD
import { auth } from "express-oauth2-jwt-bearer";
import rateLimit from "express-rate-limit";
import config from "../../../config";
=======
import { id as keccak256str } from "ethers";
>>>>>>> a7b349b6

type PathBuffer = {
  path: string;
  buffer: Buffer;
};

export type LegacyVerifyRequest = Request & {
  body: {
    addresses: string[];
    chain: string;
    chosenContract: number;
    /* contextVariables?: {
        abiEncodedConstructorArguments?: string;
        msgSender?: string;
      }; */
  };
};

export const extractFiles = (req: Request, shouldThrow = false) => {
  if (req.is("multipart/form-data") && (req.files as any)?.files) {
    return extractFilesFromForm((req.files as any).files);
  } else if (req.is("application/json") && req.body.files) {
    return extractFilesFromJSON(req.body.files);
  }

  if (shouldThrow) {
    throw new ValidationError("There should be files in the <files> field");
  }
};

const extractFilesFromForm = (files: any): PathBuffer[] => {
  if (!Array.isArray(files)) {
    files = [files];
  }
  return files.map((f: any) => ({ path: f.name, buffer: f.data }));
};

export const extractFilesFromJSON = (files: {
  [key: string]: string;
}): PathBuffer[] => {
  const inputFiles: PathBuffer[] = [];
  for (const name in files) {
    const file = files[name];
    const buffer = Buffer.isBuffer(file) ? file : Buffer.from(file);
    inputFiles.push({ path: name, buffer });
  }
  return inputFiles;
};

export const stringifyInvalidAndMissing = (contract: CheckedContract) => {
  const errors = Object.keys(contract.invalid).concat(
    Object.keys(contract.missing)
  );
  return `${contract.name} (${errors.join(", ")})`;
};

export const FILE_ENCODING = "base64";
export const MAX_SESSION_SIZE = 50 * 1024 * 1024; // 50 MiB

export function generateId(obj: any): string {
  return keccak256str(JSON.stringify(obj));
}
export const saveFiles = (
  pathContents: PathContent[],
  session: Session
): number => {
  if (!session.inputFiles) {
    session.inputFiles = {};
  }

  let inputSize = 0; // shall contain old buffer size + new files size
  for (const id in session.inputFiles) {
    const pc = session.inputFiles[id];
    inputSize += pc.content.length;
  }

  pathContents.forEach((pc) => (inputSize += pc.content.length));

  if (inputSize > MAX_SESSION_SIZE) {
    const msg =
      "Too much session memory used. Delete some files or clear the session.";
    throw new PayloadTooLargeError(msg);
  }

  let newFilesCount = 0;
  pathContents.forEach((pc) => {
    const newId = generateId(pc.content);
    if (!(newId in session.inputFiles)) {
      session.inputFiles[newId] = pc;
      ++newFilesCount;
    }
  });

  return newFilesCount;
};

type Mutable<Type> = {
  -readonly [Key in keyof Type]: Type[Key];
};

// Contract object in the server response.
export type SendableContract = ContractMeta & {
  files: {
    found: string[];
    missing: MissingSources;
    invalid: InvalidSources;
  };
  verificationId: string;
  constructorArgumentsArray?: Mutable<AbiParameter[]>;
  creationBytecode?: string;
};

function getSendableContract(
  contractWrapper: ContractWrapper,
  verificationId: string
): SendableContract {
  const contract = contractWrapper.contract;

  return {
    verificationId,
    constructorArgumentsArray: (
      contract?.metadata?.output?.abi?.find(
        (abi) => abi.type === "constructor"
      ) as AbiConstructor
    )?.inputs as Mutable<AbiParameter[]>,
    creationBytecode: contract?.creationBytecode,
    compiledPath: contract.compiledPath,
    name: contract.name,
    address: contractWrapper.address,
    chainId: contractWrapper.chainId,
    files: {
      found: Object.keys(contract.solidity), // Source paths
      missing: contract.missing,
      invalid: contract.invalid,
    },
    status: contractWrapper.status || "error",
    statusMessage: contractWrapper.statusMessage,
    storageTimestamp: contractWrapper.storageTimestamp,
  };
}

export function getSessionJSON(session: Session) {
  const contractWrappers = session.contractWrappers || {};
  const contracts: SendableContract[] = [];
  for (const id in contractWrappers) {
    const sendableContract = getSendableContract(contractWrappers[id], id);
    contracts.push(sendableContract);
  }

  const files: string[] = [];
  for (const id in session.inputFiles) {
    files.push(session.inputFiles[id].path);
  }
  const unused = session.unusedSources || [];
  return { contracts, unused, files };
}

export interface ContractWrapperMap {
  [id: string]: ContractWrapper;
}

export function updateUnused(unused: string[], session: Session) {
  if (!session.unusedSources) {
    session.unusedSources = [];
  }
  session.unusedSources = unused;
}

export const checkContractsInSession = async (session: Session) => {
  const pathBuffers: PathBuffer[] = [];
  for (const id in session.inputFiles) {
    const pathContent = session.inputFiles[id];
    pathBuffers.push({
      path: pathContent.path,
      buffer: Buffer.from(pathContent.content, FILE_ENCODING),
    });
  }

  try {
    const unused: string[] = [];
    const contracts = await checkFiles(pathBuffers, unused);

    const newPendingContracts: ContractWrapperMap = {};
    for (const contract of contracts) {
      newPendingContracts[generateId(JSON.stringify(contract.metadataRaw))] = {
        contract,
      };
    }

    session.contractWrappers ||= {};
    for (const newId in newPendingContracts) {
      const newContractWrapper = newPendingContracts[newId];
      const oldContractWrapper = session.contractWrappers[newId];
      if (oldContractWrapper) {
        for (const path in newContractWrapper.contract.solidity) {
          oldContractWrapper.contract.solidity[path] =
            newContractWrapper.contract.solidity[path];
          delete oldContractWrapper.contract.missing[path];
        }
        oldContractWrapper.contract.solidity =
          newContractWrapper.contract.solidity;
        oldContractWrapper.contract.missing =
          newContractWrapper.contract.missing;
      } else {
        session.contractWrappers[newId] = newContractWrapper;
      }
    }
    updateUnused(unused, session);
  } catch (error) {
    const paths = pathBuffers.map((pb) => pb.path);
    updateUnused(paths, session);
  }
};

export async function addRemoteFile(
  query: QueryString.ParsedQs
): Promise<PathBuffer[]> {
  if (typeof query.url !== "string") {
    throw new BadRequestError("Query url must be a string");
  }
  let res;
  try {
    res = await fetch(query.url);
  } catch (err) {
    throw new BadRequestError("Couldn't fetch from " + query.url);
  }
  if (!res.ok) throw new BadRequestError("Couldn't fetch from " + query.url);
  // Save with the fileName exists on server response header.
  const fileName =
    res.headers.get("Content-Disposition")?.split("filename=")[1] ||
    query.url.substring(query.url.lastIndexOf("/") + 1) ||
    "file";
  const buffer = await res.buffer();
  return [
    {
      path: fileName,
      buffer,
    },
  ];
}

export const checkAndFetchMissing = async (
  contract: CheckedContract
): Promise<void> => {
  if (!CheckedContract.isValid(contract)) {
    try {
      // Try to fetch missing files
      await CheckedContract.fetchMissing(contract);
    } catch (e) {
      // There's no need to throw inside fetchMissing if we're going to do an empty catch. This would cause not being able to catch other potential errors inside the function. TODO: Don't throw inside `fetchMissing` and remove the try/catch block.
      // Missing files are accessible from the contract.missingFiles array.
      // No need to throw an error
    }
  }
};

export function isVerifiable(contractWrapper: ContractWrapper) {
  const contract = contractWrapper.contract;
  return (
    isEmpty(contract.missing) &&
    isEmpty(contract.invalid) &&
    Boolean(contractWrapper.address) &&
    Boolean(contractWrapper.chainId)
  );
}

export const verifyContractsInSession = async (
  contractWrappers: ContractWrapperMap,
  session: Session,
  verificationService: IVerificationService,
  repositoryService: IRepositoryService
): Promise<void> => {
  for (const id in contractWrappers) {
    const contractWrapper = contractWrappers[id];

    // Check if contract is already verified
    if (Boolean(contractWrapper.address) && Boolean(contractWrapper.chainId)) {
      const found = repositoryService.checkByChainAndAddress(
        contractWrapper.address as string,
        contractWrapper.chainId as string
      );

      if (found.length) {
        contractWrapper.status = found[0].status || "error";
        contractWrapper.statusMessage = found[0].message;
        contractWrapper.storageTimestamp = found[0].storageTimestamp;
        continue;
      }
    }

    await checkAndFetchMissing(contractWrapper.contract);

    if (!isVerifiable(contractWrapper)) {
      continue;
    }

    const {
      address,
      chainId,
      contract,
      /* contextVariables, */ creatorTxHash,
    } = contractWrapper;

    // The session saves the CheckedContract as a simple object, so we need to reinstantiate it
    const checkedContract = new CheckedContract(
      contract.metadata,
      contract.solidity,
      contract.missing,
      contract.invalid
    );

    let match: Match;
    try {
      match = await verificationService.verifyDeployed(
        checkedContract,
        chainId as string,
        address as string,
        /* contextVariables, */
        creatorTxHash
      );
      // Send to verification again with all source files.
      if (match.status === "extra-file-input-bug") {
        // Session inputFiles are encoded base64. Why?
        const pathBufferInputFiles: PathBuffer[] = Object.values(
          session.inputFiles
        ).map((base64file) => ({
          path: base64file.path,
          buffer: Buffer.from(base64file.content, FILE_ENCODING),
        }));
        const contractWithAllSources = await useAllSources(
          contractWrapper.contract,
          pathBufferInputFiles
        );
        const tempMatch = await verificationService.verifyDeployed(
          contractWithAllSources,
          chainId as string,
          address as string
          /* contextVariables */
        );
        if (tempMatch.status === "perfect" || tempMatch.status === "partial") {
          match = tempMatch;
        }
      }
    } catch (error: any) {
      match = {
        chainId: contractWrapper.chainId as string,
        status: null,
        address: contractWrapper.address as string,
        message: error.message,
      };
    }

    contractWrapper.status = match.status || "error";
    contractWrapper.statusMessage = match.message;
    contractWrapper.storageTimestamp = match.storageTimestamp;
    if (match.status) {
      await repositoryService.storeMatch(checkedContract, match);
    }
  }
};

export const jwtCheck = auth({
  audience: config.authentication.jwt.audience,
  issuerBaseURL: config.authentication.jwt.issuerBaseURL,
  tokenSigningAlg: config.authentication.jwt.tokenSigningAlg,
});

export const apiLimiter = (
  windowMs: number,
  max: number,
  errorMessage = "Too many requests, please try again later."
) =>
  rateLimit({
    windowMs,
    max,
    standardHeaders: true, // Return rate limit info in the `RateLimit-*` headers
    legacyHeaders: false, // Disable the `X-RateLimit-*` headers,
    message: {
      error: errorMessage,
    },
    keyGenerator: (req: Request) => req.auth?.payload.sub as string,
  });

export const apiCheckPermission = (permission: string, errorMessage: string) =>
  function (req: Request, res: Response, next: NextFunction) {
    if (!(req.auth?.payload?.permissions as string)?.includes(permission)) {
      throw new BadRequestError(errorMessage);
    }
    next();
  };<|MERGE_RESOLUTION|>--- conflicted
+++ resolved
@@ -23,13 +23,10 @@
 import { IVerificationService } from "../../services/VerificationService";
 import { IRepositoryService } from "../../services/RepositoryService";
 import { ContractMeta, ContractWrapper } from "../../common";
-<<<<<<< HEAD
 import { auth } from "express-oauth2-jwt-bearer";
 import rateLimit from "express-rate-limit";
 import config from "../../../config";
-=======
 import { id as keccak256str } from "ethers";
->>>>>>> a7b349b6
 
 type PathBuffer = {
   path: string;
