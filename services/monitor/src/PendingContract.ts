import logger from "./logger";
import { FileHash } from "./util";
import { Metadata, MetadataSourceMap } from "@ethereum-sourcify/lib-sourcify";
import { id as keccak256str } from "ethers";
import { KnownDecentralizedStorageFetchers } from "./types";
import assert from "assert";
import dotenv from "dotenv";
<<<<<<< HEAD
import nodeFetch from "node-fetch";
=======
import { LIB_VERSION } from "./version";

>>>>>>> 176b3ba6
dotenv.config();

export default class PendingContract {
  public metadataHash: FileHash;
  public address: string;
  public chainId: number;
  public metadata: Metadata | undefined;
  public pendingSources: MetadataSourceMap = {};
  public fetchedSources: MetadataSourceMap = {};
  private decentralizedStorageFetchers: KnownDecentralizedStorageFetchers;

  constructor(
    metadataHash: FileHash,
    address: string,
    chainId: number,
    decentralizedStorageFetchers: KnownDecentralizedStorageFetchers
  ) {
    this.metadataHash = metadataHash;
    this.address = address;
    this.chainId = chainId;
    this.decentralizedStorageFetchers = decentralizedStorageFetchers;
  }

  /**
   * Assembles this contract by first fetching its metadata and then fetching all the sources listed in the metadata.
   */
  assemble = async () => {
    const metadataFetcher =
      this.decentralizedStorageFetchers[this.metadataHash.origin];
    if (!metadataFetcher) {
      throw new Error(
        `No metadata fetcher found for origin ${this.metadataHash.origin}`
      );
    }
    const metadataStr = await metadataFetcher
      .fetch(this.metadataHash)
      .catch((err) => {
        throw new Error(
          `Can't fetch metadata for ${this.address} ${this.metadataHash.hash}: ${err}`
        );
      });
    logger.info(
      `Fetched metadata for ${this.address} on chain ${this.chainId} from ${this.metadataHash.origin}`
    );
    this.metadata = JSON.parse(metadataStr) as Metadata;
    this.pendingSources = structuredClone(this.metadata.sources); // Copy, don't mutate original.

    // Try to fetch all sources in parallel.
    const fetchPromises = Object.keys(this.pendingSources).map(
      async (sourceUnitName) => {
        const source = this.pendingSources[sourceUnitName];

        // Source already inline.
        if (source.content) {
          logger.info(
            `Source ${sourceUnitName} of ${this.address} on chain ${this.chainId} has already inline content`
          );
          this.movePendingToFetchedSources(sourceUnitName);
          return;
        }

        let fetchedContent: string | undefined;
        // There are multiple urls. Can be fetched from any of them.
        // TODO: Can url be https:// ?
        for (const url of source.urls || []) {
          const fileHash = FileHash.fromUrl(url);
          if (!fileHash) {
            logger.info(
              `No file hash found for url ${url} for contract ${this.address}`
            );
            continue;
          }
          const fetcher = this.decentralizedStorageFetchers[fileHash.origin];
          if (!fetcher) {
            logger.debug(
              `No fetcher found for origin ${fileHash.origin} for contract ${this.address}`
            );
            continue;
          }
          fetchedContent = await fetcher.fetch(fileHash);
          logger.info(
            `Fetched source ${sourceUnitName} for ${this.address} on chain ${this.chainId} from ${fileHash.origin}`
          );
          source.content = fetchedContent;
          this.movePendingToFetchedSources(sourceUnitName);
        }
      }
    );
    return Promise.all(fetchPromises);
  };

  public sendToSourcifyServer = async (
    sourcifyServerURL: string,
    creatorTxHash?: string
  ): Promise<any> => {
    // format in { "source1.sol": "Contract A { ...}", "source2.sol": "Contract B { ...}" } format
    const formattedSources: { [key: string]: string } = {};
    for (const sourceUnitName of Object.keys(this.fetchedSources)) {
      const source = this.fetchedSources[sourceUnitName];
      if (!source.content)
        throw new Error(
          `Unexpectedly empty source content when sending to Sourcify server. Contract ${this.address} on chain ${this.chainId}`
        );
      formattedSources[sourceUnitName] = source.content;
    }

    // Send to Sourcify server.
    const response = await nodeFetch(sourcifyServerURL, {
      method: "POST",
      headers: {
        "Content-Type": "application/json",
        "User-Agent": LIB_VERSION,
      },
      body: JSON.stringify({
        chainId: this.chainId.toString(),
        address: this.address,
        files: {
          ...formattedSources,
          "metadata.json": JSON.stringify(this.metadata),
        },
        creatorTxHash,
      }),
    });

    if (response.status === 200) {
      logger.info(
        `Contract ${this.address} on chain ${this.chainId} sent to Sourcify server ${sourcifyServerURL}`
      );
      return response.json();
    } else {
      throw new Error(
        `Error sending contract ${
          this.address
        } to Sourcify server ${sourcifyServerURL}: ${
          response.statusText
        } ${await response.text()}`
      );
    }
  };

  private movePendingToFetchedSources = (sourceUnitName: string) => {
    const source = this.pendingSources[sourceUnitName];
    if (!source) {
      throw new Error(`Source ${sourceUnitName} not found`);
    }
    if (!source.content) {
      throw new Error(`Source ${sourceUnitName} has no content`);
    }
    const calculatedKeccak = keccak256str(source.content);
    assert(
      calculatedKeccak === source.keccak256,
      `Keccak mismatch for ${sourceUnitName}`
    );

    this.fetchedSources[sourceUnitName] = { ...source };
    delete this.pendingSources[sourceUnitName];
  };
}<|MERGE_RESOLUTION|>--- conflicted
+++ resolved
@@ -5,12 +5,9 @@
 import { KnownDecentralizedStorageFetchers } from "./types";
 import assert from "assert";
 import dotenv from "dotenv";
-<<<<<<< HEAD
 import nodeFetch from "node-fetch";
-=======
 import { LIB_VERSION } from "./version";
 
->>>>>>> 176b3ba6
 dotenv.config();
 
 export default class PendingContract {
