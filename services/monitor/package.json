--- conflicted
+++ resolved
@@ -39,10 +39,6 @@
   "dependencies": {
     "@ethereum-sourcify/bytecode-utils": "^1.2.10",
     "@ethereum-sourcify/lib-sourcify": "^1.9.1",
-<<<<<<< HEAD
-    "axios": "1.7.4",
-=======
->>>>>>> 2555e19d
     "chalk": "4.1.2",
     "commander": "12.1.0",
     "dotenv": "16.4.5",
