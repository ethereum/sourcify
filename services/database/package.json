{
  "name": "sourcify-database",
<<<<<<< HEAD
  "version": "1.0.3",
=======
  "version": "1.1.0",
>>>>>>> 6cdcdce8
  "private": true,
  "description": "The Sourcify database",
  "main": "index.js",
  "scripts": {
    "migrate:up": "db-migrate up",
    "migrate:reset": "db-migrate reset",
    "migrate:create": "db-migrate create ",
    "sourcify:database": "node scripts.mjs "
  },
  "author": "",
  "license": "MIT",
  "dependencies": {
    "commander": "^11.1.0",
    "db-migrate": "^0.11.14",
    "db-migrate-pg": "^1.5.2",
    "dotenv": "^16.3.1",
    "node-fetch": "^3.3.2",
    "pg": "^8.11.3",
    "readdirp": "^3.6.0"
  }
}<|MERGE_RESOLUTION|>--- conflicted
+++ resolved
@@ -1,10 +1,6 @@
 {
   "name": "sourcify-database",
-<<<<<<< HEAD
-  "version": "1.0.3",
-=======
   "version": "1.1.0",
->>>>>>> 6cdcdce8
   "private": true,
   "description": "The Sourcify database",
   "main": "index.js",
