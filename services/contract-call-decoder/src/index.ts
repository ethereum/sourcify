--- conflicted
+++ resolved
@@ -1,37 +1,23 @@
 import {decodeFirst} from 'cbor';
 import Web3 from 'web3';
-<<<<<<< HEAD
 import { toB58String } from 'multihashes';
 import fetch from 'node-fetch';
 import {Response} from 'node-fetch/@types';
 import timeoutSignal from 'timeout-signal';
-
-=======
-import multihashes from 'multihashes';
 // @ts-ignore
 import {evaluate} from 'radspec';
 import {AbiItem} from 'web3-utils';
->>>>>>> e21f7004
 interface Processor {
     origin: string,
     process: (bytes: Buffer) => string
 }
 
 type MetadataOutput = {
-<<<<<<< HEAD
-  abi: Array<any>,
-  userdoc: Array<any>,
-  devdoc: Array<any>
-}
-
-=======
   abi: AbiItem[],
   userdoc: any,
   devdoc: any
 }
 
-
->>>>>>> e21f7004
 const bytesToHashProcessors: Processor[] = [
     { origin: "ipfs", process: toB58String },
     { origin: "bzzr0", process: (data) => Web3.utils.bytesToHex([...data]).slice(2) }, // convert buffer to number[] with [...data]
@@ -40,14 +26,13 @@
 
 export default class ContractCallDecoder {
 
-<<<<<<< HEAD
   ipfsGateway: string;
-  web3Provider: Web3;
+  web3: Web3;
   timeout: number;
   
   constructor(rpcURL = "http://localhost:8545", ipfsGateway = "https://ipfs.io", timeout = 30000) {
     this.ipfsGateway = ipfsGateway;
-    this.web3Provider = new Web3(rpcURL);
+    this.web3 = new Web3(rpcURL);
     this.timeout = timeout; // timeout to wait for the IPFS gateway response.
   }
 
@@ -59,6 +44,7 @@
    */
   async fetchMetadataWithHash(metadataHash: string): Promise<any> {
     let response: Response
+
     try {
       response = await fetch(`${this.ipfsGateway}/ipfs/${metadataHash}`, {signal: timeoutSignal(this.timeout)});
     } catch (err: any) { // Catch timeout
@@ -67,6 +53,7 @@
       }
       throw err;
     }
+
     if (response.ok) { // OK
       return response.json();
     } else { // Send Error message
@@ -80,15 +67,6 @@
     return metadata.output;
   }
 
-=======
-  web3: Web3; 
-  
-  constructor(rpcURL: string) {
-    this.web3 = new Web3(rpcURL);
-  }
-
-  // TODO: Refactor for reuse 
->>>>>>> e21f7004
   // Code from /services/core/src/utils/utils.ts and /monitor/utils.ts
   /**
    * Extracts cbor encoded segement from bytecode
@@ -191,8 +169,6 @@
 
   /**
    * Function to find the function in the abi array, using its signatureHash.
-   * 
-   * Creates signatureHash for each AbiItem (constructor, event, function etc.). Returns the matching AbiItem
    * 
    * @param functionSignatureHash 
    * @param abi 
@@ -253,5 +229,4 @@
     const messagePromise = evaluate(expression, call)
     return messagePromise;
   }
-
 }