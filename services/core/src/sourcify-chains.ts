import Web3 from "web3";

const ETHERSCAN_REGEX = "at txn <a href='/tx/(.*?)'";
const ETHERSCAN_SUFFIX = "address/${ADDRESS}";
const BLOCKSCOUT_REGEX = "transaction_hash_link\" href=\"${BLOCKSCOUT_PREFIX}/tx/(.*?)\"";
const BLOCKSCOUT_SUFFIX = "address/${ADDRESS}/transactions";
const TELOS_SUFFIX = "v2/evm/get_contract?contract=${ADDRESS}";

type ChainGroup = "eth" | "polygon";

function getCustomURL(chainName: string, chainGroup: ChainGroup, useOwn=false) {
    if (useOwn && process.env.TESTING !== "true") {
        const port = process.env[`NODE_PORT_${chainName.toUpperCase()}`];
        const url = `${process.env.NODE_ADDRESS}:${port}`;
        return url;
    }

    const id = process.env[`ALCHEMY_ID_${chainGroup.toUpperCase()}_${chainName.toUpperCase()}`];
    const domain = {
        eth: "alchemyapi.io",
        polygon: "g.alchemy.com"
    }[chainGroup];
    return `https://${chainGroup}-${chainName}.${domain}/v2/${id}`;
}

function createArchiveEndpoint(chainName: string, chainGroup: ChainGroup, useOwn=false) {
    return new Web3(getCustomURL(chainName, chainGroup, useOwn));
}

function getBlockscoutRegex(blockscoutPrefix="") {
    return BLOCKSCOUT_REGEX.replace("${BLOCKSCOUT_PREFIX}", blockscoutPrefix);
}

export default {
    "1": {
        "fullnode": {
            "dappnode": "http://geth.dappnode:8545"
        },
        "supported": true,
        "monitored": true,
        "contractFetchAddress": "https://etherscan.io/" + ETHERSCAN_SUFFIX,
        "rpc": [
            getCustomURL("mainnet", "eth", true),
            getCustomURL("mainnet", "eth")
        ],
        "txRegex": ETHERSCAN_REGEX,
        "archiveWeb3": createArchiveEndpoint("mainnet", "eth", true)
    },
    "3": {
        "fullnode": {
            "dappnode": "http://ropsten.dappnode:8545"
        },
        "supported": true,
        "monitored": true,
        "contractFetchAddress": "https://ropsten.etherscan.io/" + ETHERSCAN_SUFFIX,
        "rpc": [
            getCustomURL("ropsten", "eth", true),
            getCustomURL("ropsten", "eth")
        ],
        "txRegex": ETHERSCAN_REGEX,
        "archiveWeb3": createArchiveEndpoint("ropsten", "eth", true)
    },
    "4": {
        "fullnode": {
            "dappnode": "http://rinkeby.dappnode:8545"
        },
        "supported": true,
        "monitored": true,
        "contractFetchAddress": "https://rinkeby.etherscan.io/" + ETHERSCAN_SUFFIX,
        "rpc": [
            getCustomURL("rinkeby", "eth", true),
            getCustomURL("rinkeby", "eth")
        ],
        "txRegex": ETHERSCAN_REGEX,
        "archiveWeb3": createArchiveEndpoint("rinkeby", "eth", true)
    },
    "5": {
        "fullnode": {
            "dappnode": "http://goerli-geth.dappnode:8545"
        },
        "supported": true,
        "monitored": true,
        "contractFetchAddress": "https://goerli.etherscan.io/" + ETHERSCAN_SUFFIX,
        "rpc": [
            getCustomURL("goerli", "eth", true),
            getCustomURL("goerli", "eth")
        ],
        "txRegex": ETHERSCAN_REGEX,
        "archiveWeb3": createArchiveEndpoint("goerli", "eth", true)
    },
    "42": {
        "fullnode": {
            "dappnode": "http://kovan.dappnode:8545"
        },
        "supported": true,
        "monitored": true,
        "contractFetchAddress": "https://kovan.etherscan.io/" + ETHERSCAN_SUFFIX,
        "rpc": [
            getCustomURL("kovan", "eth")
        ],
        "txRegex": ETHERSCAN_REGEX,
        "archiveWeb3": createArchiveEndpoint("kovan", "eth"),
    },
    "56": {
        "supported": true,
        "monitored": false,
        "contractFetchAddress": "https://bscscan.com/" + ETHERSCAN_SUFFIX,
        "txRegex": ETHERSCAN_REGEX
    },
    "77": {
        "supported": true,
        "monitored": true,
        "contractFetchAddress": "https://blockscout.com/poa/sokol/" + BLOCKSCOUT_SUFFIX,
        "txRegex": getBlockscoutRegex("/poa/sokol")
    },
    "97": {
        "supported": true,
        "monitored": false,
        "contractFetchAddress": "https://testnet.bscscan.com/" + ETHERSCAN_SUFFIX,
        "txRegex": ETHERSCAN_REGEX
    },
    "100": {
        "supported": true,
        "monitored": true,
        "contractFetchAddress": "https://blockscout.com/xdai/mainnet/" + BLOCKSCOUT_SUFFIX,
        "txRegex": getBlockscoutRegex("/xdai/mainnet")
    },
    "137": {
        "supported": true,
        "monitored": true,
        "contractFetchAddress": "https://polygonscan.com/" + ETHERSCAN_SUFFIX,
        "rpc": [
            getCustomURL("mainnet", "polygon")
        ],
        "txRegex": ETHERSCAN_REGEX
    },
    "42220": {
        "supported": true,
        "monitored": true,
        "contractFetchAddress": "https://explorer.celo.org/" + BLOCKSCOUT_SUFFIX,
        "txRegex": getBlockscoutRegex()
    },
    "44787": {
        "supported": true,
        "monitored": true,
        "contractFetchAddress": "https://alfajores-blockscout.celo-testnet.org/" + BLOCKSCOUT_SUFFIX,
        "txRegex": getBlockscoutRegex()
    },
    "62320": {
        "supported": true,
        "monitored": true,
        "contractFetchAddress": "https://baklava-blockscout.celo-testnet.org/" + BLOCKSCOUT_SUFFIX,
        "txRegex": getBlockscoutRegex()
    },
    "80001": {
        "supported": true,
        "monitored": true,
        "contractFetchAddress": "https://mumbai.polygonscan.com/" + ETHERSCAN_SUFFIX,
        "rpc": [
            getCustomURL("mumbai", "polygon")
        ],
        "txRegex": ETHERSCAN_REGEX
    },
    "421611": {
        "supported": true,
        "monitored": false,
        "graphQLFetchAddress": "https://rinkeby-indexer.arbitrum.io/graphql"
    },
    "42161": {
        "supported": true,
        "monitored": false,
        "contractFetchAddress": "https://arbiscan.io" + ETHERSCAN_SUFFIX,
        "txRegex": ETHERSCAN_REGEX
    },
    "43113": {
        "supported": true,
        "monitored": true,
        "contractFetchAddress": "https://testnet.snowtrace.io/" + ETHERSCAN_SUFFIX,
        "txRegex": ETHERSCAN_REGEX
    },
    "43114": {
        "supported": true,
        "monitored": true,
        "contractFetchAddress": "https://snowtrace.io/" + ETHERSCAN_SUFFIX,
        "txRegex": ETHERSCAN_REGEX
    },
    "5700": {
        "supported": true,
        "monitored": false,
        "contractFetchAddress": "https://tanenbaum.io/" + BLOCKSCOUT_SUFFIX,
        "txRegex": getBlockscoutRegex()
    },
    "40": {
        "supported": true,
        "monitored": false,
        "contractFetchAddress": "https://mainnet.telos.net/" + TELOS_SUFFIX,
        "isTelos": true
    },
    "41": {
        "supported": true,
        "monitored": false,
        "contractFetchAddress": "https://testnet.telos.net/" + TELOS_SUFFIX,
        "isTelos": true
    },
    "8": {
        "supported": true,
        "monitored": false,
        "contractFetchAddress": "https://ubiqscan.io/" + ETHERSCAN_SUFFIX,
        "txRegex": ETHERSCAN_REGEX
    },
    "4216137055": {
        "supported": true,
        "monitored": false,
        "contractFetchAddress": "https://frankenstein-explorer.oneledger.network/" + BLOCKSCOUT_SUFFIX,
        "txRegex": getBlockscoutRegex()
    },
<<<<<<< HEAD
    "39797": {
        "supported": true,
        "monitored": false,
        "contractFetchAddress": "https://explorer.energi.network/" + BLOCKSCOUT_SUFFIX,
        "txRegex": getBlockscoutRegex()
    },
    "49797": {
        "supported": true,
        "monitored": false,
        "contractFetchAddress": "https://explorer.test.energi.network/" + BLOCKSCOUT_SUFFIX,
        "txRegex": getBlockscoutRegex()
=======
    "10": {
        "supported": true,
        "monitored": false,
        "contractFetchAddress": "https://optimistic.etherscan.io/" + ETHERSCAN_SUFFIX,
        "txRegex": ETHERSCAN_REGEX
    },
>>>>>>> 07751e4b
    "69": {
        "supported": true,
        "monitored": false,
        "contractFetchAddress": "https://kovan-optimistic.etherscan.io/" + ETHERSCAN_SUFFIX,
        "txRegex": ETHERSCAN_REGEX
    },
    "28": {
        "supported": true,
        "monitored": false,
        "contractFetchAddress": "https://blockexplorer.rinkeby.boba.network/" + BLOCKSCOUT_SUFFIX,
        "txRegex": getBlockscoutRegex()
    },
    "288": {
        "supported": true,
        "monitored": false,
        "contractFetchAddress": "https://blockexplorer.boba.network/" + BLOCKSCOUT_SUFFIX,
        "txRegex": getBlockscoutRegex()
    },
}<|MERGE_RESOLUTION|>--- conflicted
+++ resolved
@@ -214,7 +214,6 @@
         "contractFetchAddress": "https://frankenstein-explorer.oneledger.network/" + BLOCKSCOUT_SUFFIX,
         "txRegex": getBlockscoutRegex()
     },
-<<<<<<< HEAD
     "39797": {
         "supported": true,
         "monitored": false,
@@ -226,14 +225,12 @@
         "monitored": false,
         "contractFetchAddress": "https://explorer.test.energi.network/" + BLOCKSCOUT_SUFFIX,
         "txRegex": getBlockscoutRegex()
-=======
     "10": {
         "supported": true,
         "monitored": false,
         "contractFetchAddress": "https://optimistic.etherscan.io/" + ETHERSCAN_SUFFIX,
         "txRegex": ETHERSCAN_REGEX
     },
->>>>>>> 07751e4b
     "69": {
         "supported": true,
         "monitored": false,
