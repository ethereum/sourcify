import * as dotenv from "dotenv";
import path from "path";

dotenv.config({
  path: path.resolve(__dirname, "..", "..", "..", "environments/.env"),
});

const ETHERSCAN_REGEX = /at txn\s+<a href='\/tx\/(.*?)'/.source; // save as string to be able to return the txRegex in /chains response. If stored as RegExp returns {}
const ETHERSCAN_SUFFIX = "address/${ADDRESS}";
const BLOCKSSCAN_SUFFIX = "api/accounts/${ADDRESS}";
const BLOCKSCOUT_REGEX =
  'transaction_hash_link" href="${BLOCKSCOUT_PREFIX}/tx/(.*?)"';
const BLOCKSCOUT_SUFFIX = "address/${ADDRESS}/transactions";
const TELOS_SUFFIX = "v2/evm/get_contract?contract=${ADDRESS}";
const METER_SUFFIX = "api/accounts/${ADDRESS}";
const AVALANCHE_SUBNET_SUFFIX = "address/${ADDRESS}/contract";

type ChainName = "eth" | "polygon" | "arb" | "opt";

interface SourcifyChain {
  supported: boolean;
  monitored: boolean;
  rpc?: string[];
  txRegex?: string;
  contractFetchAddress?: string;
}
interface SourcifyChainsObject {
  [chainId: string]: SourcifyChain;
}

/**
 *
 * @param chainName - "eth", "polygon" etc.
 * @param chainGroup "mainnet", "goerli"...
 * @param useOwn Use the local node
 * @returns
 */
function buildAlchemyAndCustomRpcURLs(
  chainSubName: string,
  chainName: ChainName,
  useOwn = false
) {
  const rpcURLs: string[] = [];

  if (useOwn) {
    const url = process.env[`NODE_URL_${chainSubName.toUpperCase()}`];
    if (url) {
      rpcURLs.push(url);
    } else {
      console.warn(
        `Environment variable NODE_URL_${chainSubName.toUpperCase()} not set!`
      );
    }
  }

  let alchemyId;
  switch (chainName) {
    case "opt":
      alchemyId =
        process.env["ALCHEMY_ID_OPTIMISM"] || process.env["ALCHEMY_ID"];
      break;
    case "arb":
      alchemyId =
        process.env["ALCHEMY_ID_ARBITRUM"] || process.env["ALCHEMY_ID"];
      break;
    default:
      alchemyId = process.env["ALCHEMY_ID"];
      break;
  }

  if (!alchemyId)
    console.warn(
      `Environment variable ALCHEMY_ID not set for ${chainName} ${chainSubName}!`
    );

  const domain = "g.alchemy.com";
  // No sepolia support yet
  if (alchemyId && chainSubName !== "sepolia")
    rpcURLs.push(
      `https://${chainName}-${chainSubName}.${domain}/v2/${alchemyId}`
    );

  return rpcURLs;
}
// replaces INFURA_API_KEY in https://networkname.infura.io/v3/{INFURA_API_KEY}
function replaceInfuraID(infuraURL: string) {
  return infuraURL.replace("{INFURA_API_KEY}", process.env.INFURA_ID || "");
}
function getBlockscoutRegex(blockscoutPrefix = "") {
  return BLOCKSCOUT_REGEX.replace("${BLOCKSCOUT_PREFIX}", blockscoutPrefix);
}

const sourcifyChains: SourcifyChainsObject = {
  "1": {
    // Ethereum Mainnet
    supported: true,
    monitored: true,
    contractFetchAddress: "https://etherscan.io/" + ETHERSCAN_SUFFIX,
    rpc: buildAlchemyAndCustomRpcURLs("mainnet", "eth", true),
    txRegex: ETHERSCAN_REGEX,
  },
  "4": {
    // Ethereum Rinkeby Testnet
    supported: true,
    monitored: true,
    contractFetchAddress: "https://rinkeby.etherscan.io/" + ETHERSCAN_SUFFIX,
    rpc: buildAlchemyAndCustomRpcURLs("rinkeby", "eth", true),
    txRegex: ETHERSCAN_REGEX,
  },
  "5": {
    // Ethereum Goerli Testnet
    supported: true,
    monitored: true,
    contractFetchAddress: "https://goerli.etherscan.io/" + ETHERSCAN_SUFFIX,
    rpc: buildAlchemyAndCustomRpcURLs("goerli", "eth", true),
    txRegex: ETHERSCAN_REGEX,
  },
  "11155111": {
    // Ethereum Sepolia Testnet
    supported: true,
    monitored: true,
    rpc: buildAlchemyAndCustomRpcURLs("sepolia", "eth", true).concat(
      "https://rpc.sepolia.org"
    ),
    contractFetchAddress: "https://sepolia.etherscan.io/" + ETHERSCAN_SUFFIX,
    txRegex: ETHERSCAN_REGEX,
  },
  "51": {
    supported: true,
    monitored: false,
    contractFetchAddress: "https://apothem.blocksscan.io/" + BLOCKSSCAN_SUFFIX,
  },
  "56": {
    supported: true,
    monitored: false,
    contractFetchAddress: "https://bscscan.com/" + ETHERSCAN_SUFFIX,
    txRegex: ETHERSCAN_REGEX,
  },
  "77": {
    supported: true,
    monitored: true,
    contractFetchAddress:
      "https://blockscout.com/poa/sokol/" + BLOCKSCOUT_SUFFIX,
    txRegex: getBlockscoutRegex("/poa/sokol"),
  },
  "82": {
    supported: true,
    monitored: false,
    contractFetchAddress: "https://api.meter.io:8000/" + METER_SUFFIX,
  },
  "83": {
    supported: true,
    monitored: false,
    contractFetchAddress: "https://api.meter.io:4000/" + METER_SUFFIX,
  },
  "97": {
    supported: true,
    monitored: false,
    contractFetchAddress: "https://testnet.bscscan.com/" + ETHERSCAN_SUFFIX,
    txRegex: ETHERSCAN_REGEX,
  },
  "100": {
    supported: true,
    monitored: true,
    contractFetchAddress:
      "https://blockscout.com/xdai/mainnet/" + BLOCKSCOUT_SUFFIX,
    txRegex: getBlockscoutRegex("/xdai/mainnet"),
  },
  "300": {
    supported: true,
    monitored: false,
    contractFetchAddress:
      "https://blockscout.com/xdai/optimism/" + BLOCKSCOUT_SUFFIX,
    txRegex: getBlockscoutRegex("/xdai/optimism"),
  },
  "137": {
    supported: true,
    monitored: true,
    contractFetchAddress: "https://polygonscan.com/" + ETHERSCAN_SUFFIX,
    rpc: buildAlchemyAndCustomRpcURLs("mainnet", "polygon"),
    txRegex: ETHERSCAN_REGEX,
  },
  "534": {
    supported: true,
    monitored: false,
    contractFetchAddress: "https://candleexplorer.com/" + BLOCKSCOUT_SUFFIX,
    txRegex: getBlockscoutRegex(),
  },
  "42220": {
    supported: true,
    monitored: false,
    contractFetchAddress: "https://explorer.celo.org/" + BLOCKSCOUT_SUFFIX,
    txRegex: getBlockscoutRegex(),
  },
  "44787": {
    supported: true,
    monitored: false,
    contractFetchAddress:
      "https://explorer.celo.org/alfajores/" + BLOCKSCOUT_SUFFIX,
    txRegex: getBlockscoutRegex("/alfajores"),
  },
  "62320": {
    supported: true,
    monitored: false,
    contractFetchAddress:
      "https://baklava-blockscout.celo-testnet.org/" + BLOCKSCOUT_SUFFIX,
    txRegex: getBlockscoutRegex(),
  },
  "80001": {
    supported: true,
    monitored: true,
    contractFetchAddress: "https://mumbai.polygonscan.com/" + ETHERSCAN_SUFFIX,
    rpc: buildAlchemyAndCustomRpcURLs("mumbai", "polygon"),
    txRegex: ETHERSCAN_REGEX,
  },
  "42161": {
    // Arbitrum Mainnet
    supported: true,
    monitored: true,
    contractFetchAddress: "https://arbiscan.io/" + ETHERSCAN_SUFFIX,
    txRegex: ETHERSCAN_REGEX,
    rpc: buildAlchemyAndCustomRpcURLs("mainnet", "arb"),
  },
  "421613": {
    // Arbitrum Goerli Testnet
    supported: true,
    monitored: true,
    contractFetchAddress:
      "https://goerli-rollup-explorer.arbitrum.io/" + BLOCKSCOUT_SUFFIX,
    txRegex: getBlockscoutRegex(),
    rpc: buildAlchemyAndCustomRpcURLs("goerli", "arb"),
  },
  "43113": {
    supported: true,
    monitored: false,
    contractFetchAddress: "https://testnet.snowtrace.io/" + ETHERSCAN_SUFFIX,
    txRegex: ETHERSCAN_REGEX,
  },
  "43114": {
    supported: true,
    monitored: false,
    contractFetchAddress: "https://snowtrace.io/" + ETHERSCAN_SUFFIX,
    txRegex: ETHERSCAN_REGEX,
  },
  "57": {
    supported: true,
    monitored: false,
    contractFetchAddress: "https://explorer.syscoin.org/" + BLOCKSCOUT_SUFFIX,
    txRegex: getBlockscoutRegex(),
  },
  "5700": {
    supported: true,
    monitored: false,
    contractFetchAddress: "https://tanenbaum.io/" + BLOCKSCOUT_SUFFIX,
    txRegex: getBlockscoutRegex(),
  },
  "40": {
    supported: true,
    monitored: false,
    contractFetchAddress: "https://mainnet.telos.net/" + TELOS_SUFFIX,
  },
  "41": {
    supported: true,
    monitored: false,
    contractFetchAddress: "https://testnet.telos.net/" + TELOS_SUFFIX,
  },
  "8": {
    supported: true,
    monitored: false,
    contractFetchAddress: "https://ubiqscan.io/" + ETHERSCAN_SUFFIX,
    txRegex: ETHERSCAN_REGEX,
  },
  "311752642": {
    supported: true,
    monitored: false,
    contractFetchAddress:
      "https://mainnet-explorer.oneledger.network/" + BLOCKSCOUT_SUFFIX,
    rpc: ["https://mainnet-rpc.oneledger.network"],
    txRegex: getBlockscoutRegex(),
  },
  "4216137055": {
    supported: true,
    monitored: false,
    contractFetchAddress:
      "https://frankenstein-explorer.oneledger.network/" + BLOCKSCOUT_SUFFIX,
    txRegex: getBlockscoutRegex(),
  },
  "10": {
    supported: true,
    monitored: true,
    contractFetchAddress: "https://optimistic.etherscan.io/" + ETHERSCAN_SUFFIX,
    txRegex: ETHERSCAN_REGEX,
    rpc: buildAlchemyAndCustomRpcURLs("mainnet", "opt"),
  },
  "420": {
    supported: true,
    monitored: true,
    contractFetchAddress:
      "https://blockscout.com/optimism/goerli/" + BLOCKSCOUT_SUFFIX,
    txRegex: getBlockscoutRegex("/optimism/goerli"),
    rpc: buildAlchemyAndCustomRpcURLs("goerli", "opt"),
  },
  "28": {
    supported: true,
    monitored: true,
    contractFetchAddress:
      "https://blockexplorer.rinkeby.boba.network/" + BLOCKSCOUT_SUFFIX,
    txRegex: getBlockscoutRegex(),
  },
  "288": {
    supported: true,
    monitored: true,
    contractFetchAddress:
      "https://blockexplorer.boba.network/" + BLOCKSCOUT_SUFFIX,
    txRegex: getBlockscoutRegex(),
  },
  "106": {
    supported: true,
    monitored: false,
    contractFetchAddress: "https://evmexplorer.velas.com/" + BLOCKSCOUT_SUFFIX,
    txRegex: getBlockscoutRegex(),
  },
  "1313161554": {
    supported: true,
    monitored: false,
    contractFetchAddress:
      "https://explorer.mainnet.aurora.dev/" + BLOCKSCOUT_SUFFIX,
    txRegex: getBlockscoutRegex(),
  },
  "1313161555": {
    supported: true,
    monitored: false,
    contractFetchAddress:
      "https://explorer.testnet.aurora.dev/" + BLOCKSCOUT_SUFFIX,
    txRegex: getBlockscoutRegex(),
  },
  "1284": {
    // Moonbeam
    supported: true,
    monitored: false,
  },
  "1285": {
    // Moonriver
    supported: true,
    monitored: false,
  },
  "1287": {
    // Moonbase
    supported: true,
    monitored: false,
  },
  "11297108109": {
    // Palm
    supported: true,
    monitored: false,
    contractFetchAddress: "https://explorer.palm.io/" + BLOCKSCOUT_SUFFIX,
    txRegex: getBlockscoutRegex(),
    rpc: [
      replaceInfuraID("https://palm-mainnet.infura.io/v3/{INFURA_API_KEY}"),
    ],
  },
  "11297108099": {
    // Palm Testnet
    supported: true,
    monitored: false,
    contractFetchAddress: "https://explorer.palm-uat.xyz/" + BLOCKSCOUT_SUFFIX,
    txRegex: getBlockscoutRegex(),
    rpc: [
      replaceInfuraID("https://palm-testnet.infura.io/v3/{INFURA_API_KEY}"),
    ],
  },
  "122": {
    // Fuse Mainnet
    supported: true,
    monitored: false,
    contractFetchAddress: "https://explorer.fuse.io/" + BLOCKSCOUT_SUFFIX,
    txRegex: getBlockscoutRegex(),
  },
  "43": {
    // Darwinia Pangolin Testnet
    supported: true,
    monitored: false,
  },
  "44": {
    // Darwinia Crab Mainnet
    supported: true,
    monitored: false,
  },
  "9000": {
    // Evmos Testnet
    supported: true,
    monitored: false,
    contractFetchAddress: "https://evm.evmos.dev/" + BLOCKSCOUT_SUFFIX,
    txRegex: getBlockscoutRegex(),
  },
  "9001": {
    // Evmos Mainnet
    supported: true,
    monitored: false,
    contractFetchAddress: "https://evm.evmos.org/" + BLOCKSCOUT_SUFFIX,
    txRegex: getBlockscoutRegex(),
  },
  "62621": {
    // MultiVAC Mainnet
    supported: true,
    monitored: false,
  },
  "11111": {
    // WAGMI Testnet
    supported: true,
    monitored: false,
    contractFetchAddress:
      `https://subnet-explorer-api.avax-test.network/v1.1/11111/` +
      AVALANCHE_SUBNET_SUFFIX,
  },
  "192837465": {
    // Gather Mainnet
    supported: true,
    monitored: false,
    contractFetchAddress:
      "https://explorer.gather.network/" + BLOCKSCOUT_SUFFIX,
    txRegex: getBlockscoutRegex(),
  },
  "486217935": {
    // Gather Devnet
    supported: true,
    monitored: false,
    contractFetchAddress:
      "https://devnet-explorer.gather.network/" + BLOCKSCOUT_SUFFIX,
    txRegex: getBlockscoutRegex(),
  },
  "356256156": {
    // Gather Testnet
    supported: true,
    monitored: false,
    contractFetchAddress:
      "https://testnet-explorer.gather.network/" + BLOCKSCOUT_SUFFIX,
    txRegex: getBlockscoutRegex(),
  },
  "335": {
    // DFK Chain Testnet
    supported: true,
    monitored: false,
    contractFetchAddress:
      `https://subnet-explorer-api.avax-test.network/v1.1/335/` +
      AVALANCHE_SUBNET_SUFFIX,
  },
  "53935": {
    // DFK Chain Mainnet
    supported: true,
    monitored: false,
    contractFetchAddress:
      `https://subnet-explorer-api.avax.network/v1.1/53935/` +
      AVALANCHE_SUBNET_SUFFIX,
  },
  "73799": {
    // Energy Web Volta Testnet
    supported: true,
    monitored: false,
    contractFetchAddress:
      "https://volta-explorer.energyweb.org/" + BLOCKSCOUT_SUFFIX,
    txRegex: getBlockscoutRegex(),
  },
  "246": {
    // Energy Web Chain
    supported: true,
    monitored: false,
    contractFetchAddress: "https://explorer.energyweb.org/" + BLOCKSCOUT_SUFFIX,
    txRegex: getBlockscoutRegex(),
  },
  "71401": {
    // Godwoken testnet v1.1
    supported: true,
    monitored: false,
    contractFetchAddress:
      "https://gw-testnet-explorer.nervosdao.community/" + BLOCKSCOUT_SUFFIX,
    txRegex: getBlockscoutRegex(),
  },
  "71402": {
    // Godwoken mainnet v1.1
    supported: true,
    monitored: false,
    contractFetchAddress:
      "https://gw-mainnet-explorer.nervosdao.community/" + BLOCKSCOUT_SUFFIX,
    txRegex: getBlockscoutRegex(),
  },
  "432201": {
    // Dexalot Testnet
    supported: true,
    monitored: false,
    contractFetchAddress:
      `https://subnet-explorer-api.avax-test.network/v1.1/432201/` +
      AVALANCHE_SUBNET_SUFFIX,
  },
  "432204": {
    // Dexalot Mainnet
    supported: true,
    monitored: false,
    contractFetchAddress:
      `https://subnet-explorer-api.avax.network/v1.1/432204/` +
      AVALANCHE_SUBNET_SUFFIX,
  },
  "103090": {
    // Crystaleum Mainnet
    supported: true,
    monitored: false,
    contractFetchAddress: "https://scan.crystaleum.org/" + BLOCKSCOUT_SUFFIX,
    txRegex: getBlockscoutRegex(),
  },
<<<<<<< HEAD
  "420666": { // Kekchain Testnet (kektest)
=======
  "420666": {
    // Kekchain Testnet (kektest)
>>>>>>> f5b3fc55
    supported: true,
    monitored: false,
    contractFetchAddress:
      "https://testnet-explorer.kekchain.com/" + BLOCKSCOUT_SUFFIX,
    txRegex: getBlockscoutRegex(),
  },
  "420420": {
    // Kekchain Main Net (kekistan)
    supported: true,
    monitored: false,
    contractFetchAddress:
      "https://mainnet-explorer.kekchain.com/" + BLOCKSCOUT_SUFFIX,
    txRegex: getBlockscoutRegex(),
  },
  "7700": {
    // Canto Mainnet
    supported: true,
    monitored: false,
    contractFetchAddress: "https://evm.explorer.canto.io/" + BLOCKSCOUT_SUFFIX,
    txRegex: getBlockscoutRegex(),
  },
  "99": {
    // POA Network Core
    supported: true,
    monitored: false,
    contractFetchAddress:
      "https://blockscout.com/poa/core/" + BLOCKSCOUT_SUFFIX,
    txRegex: getBlockscoutRegex("/poa/core"),
    rpc: ["https://core.poa.network"],
  },
  "592": {
    // Astar (EVM)
    supported: true,
    monitored: false,
    contractFetchAddress: "https://blockscout.com/astar/" + BLOCKSCOUT_SUFFIX,
    txRegex: getBlockscoutRegex("/astar"),
  },
  "10200": {
    // Gnosis Chiado Testnet
    supported: true,
    monitored: false,
    contractFetchAddress:
      "https://blockscout.chiadochain.net/" + BLOCKSCOUT_SUFFIX,
    txRegex: getBlockscoutRegex(),
  },
  "1001": {
    // Klaytn Testnet Baobab
    supported: true,
    monitored: false,
    contractFetchAddress:
      "https://klaytn-testnet.blockscout.com/" + BLOCKSCOUT_SUFFIX,
    txRegex: getBlockscoutRegex(),
  },
  "8217": {
    // Klaytn Mainnet Cypress
    supported: true,
    monitored: false,
    contractFetchAddress:
      "https://klaytn-mainnet.blockscout.com/" + BLOCKSCOUT_SUFFIX,
    txRegex: getBlockscoutRegex(),
  },
  "336": {
    // Shiden (EVM)
    supported: true,
    monitored: false,
    contractFetchAddress: "https://blockscout.com/shiden/" + BLOCKSCOUT_SUFFIX,
    txRegex: getBlockscoutRegex("/shiden"),
  },
  "28528": {
    // Optimism Bedrock: Goerli Alpha Testnet
    supported: true,
    monitored: false,
    contractFetchAddress:
      "https://blockscout.com/optimism/bedrock-alpha/" + BLOCKSCOUT_SUFFIX,
    txRegex: getBlockscoutRegex("/optimism/bedrock-alpha"),
  },
};

export default sourcifyChains;<|MERGE_RESOLUTION|>--- conflicted
+++ resolved
@@ -507,12 +507,8 @@
     contractFetchAddress: "https://scan.crystaleum.org/" + BLOCKSCOUT_SUFFIX,
     txRegex: getBlockscoutRegex(),
   },
-<<<<<<< HEAD
-  "420666": { // Kekchain Testnet (kektest)
-=======
   "420666": {
     // Kekchain Testnet (kektest)
->>>>>>> f5b3fc55
     supported: true,
     monitored: false,
     contractFetchAddress:
