--- conflicted
+++ resolved
@@ -607,7 +607,6 @@
     contractFetchAddress: "https://testnet.explorer.emerald.oasis.dev/" + BLOCKSCOUT_SUFFIX,
     txRegex: getBlockscoutRegex(),
   },
-<<<<<<< HEAD
   "19": {
     //  Songbird Canary Network
     supported: true,
@@ -615,7 +614,7 @@
     contractFetchAddress: "https://songbird-explorer.flare.network/" + BLOCKSCOUT_SUFFIX,
     txRegex: getBlockscoutRegex(),
     rpc: ["https://songbird-api.flare.network/ext/C/rpc"]
-=======
+    
   "14": {
     // Flare Mainnet
     supported: true,
@@ -623,7 +622,6 @@
     contractFetchAddress: "https://flare-explorer.flare.network/" + BLOCKSCOUT_SUFFIX,
     rpc: ["https://flare-api.flare.network/ext/C/rpc"],
     txRegex: getBlockscoutRegex(),
->>>>>>> fcf7f0cc
   },
 };
 
