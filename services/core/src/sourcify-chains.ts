--- conflicted
+++ resolved
@@ -323,15 +323,15 @@
         "supported": true,
         "monitored": false,
     },
-<<<<<<< HEAD
-    "595": {
+    "595": { // Acala Mandala Testnet
         "supported": true,
         "monitored": false,
         "contractFetchAddress": "https://blockscout.mandala.acala.network/" + BLOCKSCOUT_SUFFIX,
         "txRegex": getBlockscoutRegex(),
         "rpc": [
             "https://tc7-eth.aca-dev.network"
-=======
+        ]
+    },
     "9000": { // Evmos Testnet
         "supported": true,
         "monitored": false,
@@ -349,7 +349,6 @@
         "monitored": false,
         "rpc": [
             "https://rpc.mtv.ac"
->>>>>>> a4c2c18f
         ]
     }
 }