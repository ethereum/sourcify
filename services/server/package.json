--- conflicted
+++ resolved
@@ -51,12 +51,8 @@
   },
   "homepage": "https://github.com/ethereum/sourcify#readme",
   "dependencies": {
-<<<<<<< HEAD
-    "@aws-sdk/client-lambda": "3.680.0",
+    "@aws-sdk/client-lambda": "3.689.0",
     "@aws-sdk/client-s3": "^3.682.0",
-=======
-    "@aws-sdk/client-lambda": "3.689.0",
->>>>>>> 988677ac
     "@ethereum-sourcify/bytecode-utils": "^1.2.13",
     "@ethereum-sourcify/lib-sourcify": "^1.10.0",
     "@google-cloud/cloud-sql-connector": "1.4.0",
