const {
  WStorageIdentifiers,
  RWStorageIdentifiers,
} = require("../server/services/storageServices/identifiers");

module.exports = {
  serverUrl: "http://localhost:5555",
  server: {
    port: 5555,
    maxFileSize: 30 * 1024 * 1024, // 30 MB
  },
  // The storage services where the verified contract be saved and read from
  storage: {
    // read option will be the "source of truth" where the contracts read from for the API requests.
    read: RWStorageIdentifiers.SourcifyDatabase,
    // User request will NOT fail if saving to these fail, but only log a warning
    writeOrWarn: [
      WStorageIdentifiers.AllianceDatabase,
      RWStorageIdentifiers.RepositoryV1,
    ],
    // The user request will fail if saving to these fail
    writeOrErr: [
      WStorageIdentifiers.RepositoryV2,
      RWStorageIdentifiers.SourcifyDatabase,
    ],
  },
  // Legacy repository
  repositoryV1: {
    path: "/tmp/sourcify/repository",
  },
  repositoryV2: {
    path: "/tmp/sourcify/repositoryV2",
  },
  solcRepo: "/tmp/solc-bin/linux-amd64",
  solJsonRepo: "/tmp/solc-bin/soljson",
  vyperRepo: "/tmp/vyper-bin",
  session: {
    secret: process.env.SESSION_SECRET || "CHANGE_ME",
    maxAge: 12 * 60 * 60 * 1000, // 12 hrs in millis
    secure: false, // Set Secure in the Set-Cookie header i.e. require https
    storeType: "memory", // Where to save the session info. "memory" is only good for testing and local development. Don't use it in production!
  },
  // If true, downloads all production version compilers and saves them.
  initCompilers: false,
  corsAllowedOrigins: [
    /^https?:\/\/(?:.+\.)?sourcify.dev$/, // sourcify.dev and subdomains
    /^https?:\/\/(?:.+\.)?sourcify.eth$/, // sourcify.eth and subdomains
    /^https?:\/\/(?:.+\.)?sourcify.eth.link$/, // sourcify.eth.link and subdomains
    /^https?:\/\/(?:.+\.)?ipfs.dweb.link$/, // dweb links used by Brave browser etc.
    process.env.NODE_ENV !== "production" && /^https?:\/\/localhost(?::\d+)?$/, // localhost on any port
    process.env.NODE_ENV !== "production" &&
      /^https?:\/\/192\.168(?:\.\d{1,3}){2}(?::\d+)?$/, // local IPs with 192.168.x.x
    process.env.NODE_ENV !== "production" &&
      /^https?:\/\/10(?:\.\d{1,3}){3}(?::\d+)?$/, // local IPs with 10.x.x.x
  ],
  // verify-deprecated endpoint used in services/database/scripts.mjs. Used when recreating the DB with deprecated chains that don't have an RPC.
  verifyDeprecated: false,
<<<<<<< HEAD
=======
  upgradeContract: false,
  rateLimit: {
    enabled: false,
    // Check done with "startsWith"
    whitelist: [
      "10.", // internal IP range
      "::ffff:10.",
      "127.0.0.1",
      "::ffff:127.0.0.1",
      "::1",
    ],
  },
>>>>>>> 90f76b8d
};<|MERGE_RESOLUTION|>--- conflicted
+++ resolved
@@ -55,19 +55,5 @@
   ],
   // verify-deprecated endpoint used in services/database/scripts.mjs. Used when recreating the DB with deprecated chains that don't have an RPC.
   verifyDeprecated: false,
-<<<<<<< HEAD
-=======
   upgradeContract: false,
-  rateLimit: {
-    enabled: false,
-    // Check done with "startsWith"
-    whitelist: [
-      "10.", // internal IP range
-      "::ffff:10.",
-      "127.0.0.1",
-      "::ffff:127.0.0.1",
-      "::1",
-    ],
-  },
->>>>>>> 90f76b8d
 };