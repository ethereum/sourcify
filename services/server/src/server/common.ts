import {
  InvalidSources,
  CompilationLanguage,
  Metadata,
  MissingSources,
  PathContent,
  VerificationStatus,
  StringMap,
  Verification,
} from "@ethereum-sourcify/lib-sourcify";
<<<<<<< HEAD
import logger from "../common/logger";
import { InternalServerError } from "express-openapi-validator/dist/openapi.validator";
import { Request, Response, NextFunction } from "express";
import { Match } from "./types";

export const safeHandler = <T extends Request = Request>(
  requestHandler: (req: T, res: Response, next: NextFunction) => Promise<any>,
) => {
  return async (req: T, res: Response, next: NextFunction) => {
    try {
      return await requestHandler(req, res as any, next);
    } catch (err: any) {
      logger.info("safeHandler", {
        errorMessage: err.message,
        errorStack: err.stack,
      });
      return next(
        typeof err === "object" ? err : new InternalServerError(err.message),
      );
    }
  };
};
=======
>>>>>>> 1fb85be2

export interface PathContentMap {
  [id: string]: PathContent;
}

export type ContractMeta = {
  compiledPath?: string;
  name?: string;
  address?: string;
  chainId?: string;
  creatorTxHash?: string;
  status?: VerificationStatus;
  statusMessage?: string;
  storageTimestamp?: Date;
};

export type ContractWrapperData = {
  language: CompilationLanguage;
  metadata: Metadata;
  sources: StringMap;
  missing: MissingSources;
  invalid: InvalidSources;
  creationBytecode?: string;
  compiledPath?: string;
  name?: string;
};

export type ContractWrapper = ContractMeta & {
  contract: ContractWrapperData;
};

export interface ContractWrapperMap {
  [id: string]: ContractWrapper;
}

declare module "express-session" {
  interface Session {
    inputFiles: PathContentMap;
    contractWrappers: ContractWrapperMap;
    unusedSources: string[];
  }
}<|MERGE_RESOLUTION|>--- conflicted
+++ resolved
@@ -8,31 +8,10 @@
   StringMap,
   Verification,
 } from "@ethereum-sourcify/lib-sourcify";
-<<<<<<< HEAD
 import logger from "../common/logger";
 import { InternalServerError } from "express-openapi-validator/dist/openapi.validator";
 import { Request, Response, NextFunction } from "express";
 import { Match } from "./types";
-
-export const safeHandler = <T extends Request = Request>(
-  requestHandler: (req: T, res: Response, next: NextFunction) => Promise<any>,
-) => {
-  return async (req: T, res: Response, next: NextFunction) => {
-    try {
-      return await requestHandler(req, res as any, next);
-    } catch (err: any) {
-      logger.info("safeHandler", {
-        errorMessage: err.message,
-        errorStack: err.stack,
-      });
-      return next(
-        typeof err === "object" ? err : new InternalServerError(err.message),
-      );
-    }
-  };
-};
-=======
->>>>>>> 1fb85be2
 
 export interface PathContentMap {
   [id: string]: PathContent;
