--- conflicted
+++ resolved
@@ -30,31 +30,11 @@
         repositoryPath: config.get("repositoryV1.path"),
         repositoryServerUrl: config.get("repositoryV1.serverUrl") as string,
       },
-<<<<<<< HEAD
-    },
-    sourcifyFixedDatabaseServiceOptions: {
-      postgres: {
-        host: process.env.SOURCIFY_FIXED_POSTGRES_HOST as string,
-        database: process.env.SOURCIFY_FIXED_POSTGRES_DB as string,
-        user: process.env.SOURCIFY_FIXED_POSTGRES_USER as string,
-        password: process.env.SOURCIFY_FIXED_POSTGRES_PASSWORD as string,
-        port: parseInt(process.env.SOURCIFY_FIXED_POSTGRES_PORT || "5432"),
-      },
-    },
-    allianceDatabaseServiceOptions: {
-      postgres: {
-        host: process.env.ALLIANCE_POSTGRES_HOST as string,
-        database: process.env.ALLIANCE_POSTGRES_DB as string,
-        user: process.env.ALLIANCE_POSTGRES_USER as string,
-        password: process.env.ALLIANCE_POSTGRES_PASSWORD as string,
-        port: parseInt(process.env.ALLIANCE_POSTGRES_PORT || "5432"),
-=======
       repositoryV2ServiceOptions: {
         ipfsApi: process.env.IPFS_API as string,
         repositoryPath: config.has("repositoryV2.path")
           ? config.get("repositoryV2.path")
           : undefined,
->>>>>>> 96f66536
       },
       sourcifyDatabaseServiceOptions: {
         postgres: {
@@ -63,6 +43,15 @@
           user: process.env.SOURCIFY_POSTGRES_USER as string,
           password: process.env.SOURCIFY_POSTGRES_PASSWORD as string,
           port: parseInt(process.env.SOURCIFY_POSTGRES_PORT || "5432"),
+        },
+      },
+      sourcifyFixedDatabaseServiceOptions: {
+        postgres: {
+          host: process.env.SOURCIFY_FIXED_POSTGRES_HOST as string,
+          database: process.env.SOURCIFY_FIXED_POSTGRES_DB as string,
+          user: process.env.SOURCIFY_FIXED_POSTGRES_USER as string,
+          password: process.env.SOURCIFY_FIXED_POSTGRES_PASSWORD as string,
+          port: parseInt(process.env.SOURCIFY_FIXED_POSTGRES_PORT || "5432"),
         },
       },
       allianceDatabaseServiceOptions: {
