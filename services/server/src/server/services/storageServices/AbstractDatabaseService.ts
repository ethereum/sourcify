--- conflicted
+++ resolved
@@ -391,69 +391,34 @@
       // Add recompiled bytecodes
       if (databaseColumns.recompiledCreationCode) {
         recompiledCreationCodeInsertResult = await Database.insertCode(
-<<<<<<< HEAD
           client,
-=======
-          this.databasePool,
           this.schema,
->>>>>>> 63eb5fb3
           databaseColumns.recompiledCreationCode,
         );
       }
       const recompiledRuntimeCodeInsertResult = await Database.insertCode(
-<<<<<<< HEAD
         client,
-=======
-        this.databasePool,
         this.schema,
->>>>>>> 63eb5fb3
         databaseColumns.recompiledRuntimeCode,
       );
 
       // Add onchain bytecodes
       if (databaseColumns.onchainCreationCode) {
         onchainCreationCodeInsertResult = await Database.insertCode(
-<<<<<<< HEAD
           client,
-=======
-          this.databasePool,
           this.schema,
->>>>>>> 63eb5fb3
           databaseColumns.onchainCreationCode,
         );
       }
       const onchainRuntimeCodeInsertResult = await Database.insertCode(
-<<<<<<< HEAD
         client,
-=======
-        this.databasePool,
         this.schema,
->>>>>>> 63eb5fb3
         databaseColumns.onchainRuntimeCode,
       );
 
       // Add the onchain contract in contracts
-<<<<<<< HEAD
-      const contractInsertResult = await Database.insertContract(client, {
-        creation_bytecode_hash:
-          onchainCreationCodeInsertResult?.rows[0].bytecode_hash,
-        runtime_bytecode_hash:
-          onchainRuntimeCodeInsertResult.rows[0].bytecode_hash,
-      });
-
-      // add the onchain contract in contract_deployments
-      const contractDeploymentInsertResult =
-        await Database.insertContractDeployment(client, {
-          ...databaseColumns.contractDeployment,
-          contract_id: contractInsertResult.rows[0].id,
-        });
-
-      // insert new recompiled contract
-      const compiledContractsInsertResult =
-        await Database.insertCompiledContract(client, {
-=======
       const contractInsertResult = await Database.insertContract(
-        this.databasePool,
+        client,
         this.schema,
         {
           creation_bytecode_hash:
@@ -465,19 +430,14 @@
 
       // add the onchain contract in contract_deployments
       const contractDeploymentInsertResult =
-        await Database.insertContractDeployment(
-          this.databasePool,
-          this.schema,
-          {
-            ...databaseColumns.contractDeployment,
-            contract_id: contractInsertResult.rows[0].id,
-          },
-        );
+        await Database.insertContractDeployment(client, this.schema, {
+          ...databaseColumns.contractDeployment,
+          contract_id: contractInsertResult.rows[0].id,
+        });
 
       // insert new recompiled contract
       const compiledContractsInsertResult =
-        await Database.insertCompiledContract(this.databasePool, this.schema, {
->>>>>>> 63eb5fb3
+        await Database.insertCompiledContract(client, this.schema, {
           ...databaseColumns.compiledContract,
           creation_code_hash:
             recompiledCreationCodeInsertResult?.rows[0].bytecode_hash,
@@ -494,11 +454,7 @@
 
       // insert new recompiled contract with newly added contract and compiledContract
       const verifiedContractInsertResult =
-<<<<<<< HEAD
-        await Database.insertVerifiedContract(client, {
-=======
-        await Database.insertVerifiedContract(this.databasePool, this.schema, {
->>>>>>> 63eb5fb3
+        await Database.insertVerifiedContract(client, this.schema, {
           ...databaseColumns.verifiedContract,
           compilation_id: compiledContractId,
           deployment_id: contractDeploymentInsertResult.rows[0].id,
@@ -550,43 +506,20 @@
         databaseColumns.onchainCreationCode
       ) {
         onchainCreationCodeInsertResult = await Database.insertCode(
-<<<<<<< HEAD
           client,
-=======
-          this.databasePool,
           this.schema,
->>>>>>> 63eb5fb3
           databaseColumns.onchainCreationCode,
         );
 
         const onchainRuntimeCodeInsertResult = await Database.insertCode(
-<<<<<<< HEAD
           client,
-=======
-          this.databasePool,
           this.schema,
->>>>>>> 63eb5fb3
           databaseColumns.onchainRuntimeCode,
         );
 
         // Add the onchain contract in contracts
-<<<<<<< HEAD
-        const contractInsertResult = await Database.insertContract(client, {
-          creation_bytecode_hash:
-            onchainCreationCodeInsertResult.rows[0].bytecode_hash,
-          runtime_bytecode_hash:
-            onchainRuntimeCodeInsertResult.rows[0].bytecode_hash,
-        });
-
-        // add the onchain contract in contract_deployments
-        await Database.updateContractDeployment(client, {
-          ...databaseColumns.contractDeployment,
-          contract_id: contractInsertResult.rows[0].id,
-          id: existingVerifiedContractResult[0].deployment_id,
-        });
-=======
         const contractInsertResult = await Database.insertContract(
-          this.databasePool,
+          client,
           this.schema,
           {
             creation_bytecode_hash:
@@ -597,16 +530,11 @@
         );
 
         // add the onchain contract in contract_deployments
-        await Database.updateContractDeployment(
-          this.databasePool,
-          this.schema,
-          {
-            ...databaseColumns.contractDeployment,
-            contract_id: contractInsertResult.rows[0].id,
-            id: existingVerifiedContractResult[0].deployment_id,
-          },
-        );
->>>>>>> 63eb5fb3
+        await Database.updateContractDeployment(client, this.schema {
+          ...databaseColumns.contractDeployment,
+          contract_id: contractInsertResult.rows[0].id,
+          id: existingVerifiedContractResult[0].deployment_id,
+        });
       }
 
       // Add recompiled bytecodes
@@ -615,32 +543,20 @@
         databaseColumns.recompiledCreationCode
       ) {
         recompiledCreationCodeInsertResult = await Database.insertCode(
-<<<<<<< HEAD
           client,
-=======
-          this.databasePool,
           this.schema,
->>>>>>> 63eb5fb3
           databaseColumns.recompiledCreationCode,
         );
       }
       const recompiledRuntimeCodeInsertResult = await Database.insertCode(
-<<<<<<< HEAD
         client,
-=======
-        this.databasePool,
         this.schema,
->>>>>>> 63eb5fb3
         databaseColumns.recompiledRuntimeCode,
       );
 
       // insert new recompiled contract
       const compiledContractsInsertResult =
-<<<<<<< HEAD
-        await Database.insertCompiledContract(client, {
-=======
-        await Database.insertCompiledContract(this.databasePool, this.schema, {
->>>>>>> 63eb5fb3
+        await Database.insertCompiledContract(client, this.schema, {
           ...databaseColumns.compiledContract,
           creation_code_hash:
             recompiledCreationCodeInsertResult?.rows[0].bytecode_hash,
@@ -650,11 +566,7 @@
 
       // update verified contract with the newly added recompiled contract
       const verifiedContractInsertResult =
-<<<<<<< HEAD
-        await Database.insertVerifiedContract(client, {
-=======
-        await Database.insertVerifiedContract(this.databasePool, this.schema, {
->>>>>>> 63eb5fb3
+        await Database.insertVerifiedContract(client, this.schema, {
           ...databaseColumns.verifiedContract,
           compilation_id: compiledContractsInsertResult.rows[0].id,
           deployment_id: existingVerifiedContractResult[0].deployment_id,
