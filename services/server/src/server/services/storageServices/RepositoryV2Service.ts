/**
 * This is a temporary service used only during the synchronization process.
 *
 * After the synchronization process, this service will be updated to point to
 * an external Repository Service.
 */

import Path from "path";
import fs from "fs";
import {
  Match,
  Status,
  StringMap,
  CheckedContract,
} from "@ethereum-sourcify/lib-sourcify";
import {
  MatchLevel,
  MatchLevelWithoutAny,
  MatchQuality,
  PathConfig,
  RepositoryTag,
} from "../../types";
import { create as createIpfsClient, IPFSHTTPClient } from "ipfs-http-client";
import logger from "../../../common/logger";
import { getAddress, id as keccak256 } from "ethers";
import { getMatchStatus } from "../../common";
import { WStorageService } from "../StorageService";
import { WStorageIdentifiers } from "./identifiers";
import { exists, readFile } from "../utils/util";

export interface RepositoryV2ServiceOptions {
  ipfsApi: string;
  repositoryPath?: string;
}

export class RepositoryV2Service implements WStorageService {
  IDENTIFIER = WStorageIdentifiers.RepositoryV2;
  repositoryPath: string;
  private ipfsClient?: IPFSHTTPClient;

  constructor(options: RepositoryV2ServiceOptions) {
    this.repositoryPath = options.repositoryPath!;
    if (options.ipfsApi) {
      this.ipfsClient = createIpfsClient({ url: options.ipfsApi });
    } else {
      logger.warn(
        "RepositoryV2: IPFS_API not set, IPFS MFS will not be updated",
      );
    }
  }

  async init() {
    logger.info(`${this.IDENTIFIER} initialized`, {
      repositoryPath: this.repositoryPath,
    });
    return true;
  }

<<<<<<< HEAD
=======
  // TODO: Remove this function, metadata will be in SourcifyDatabase
  getMetadata = async (
    chainId: string,
    address: string,
    match: MatchLevel,
  ): Promise<string | false> => {
    // First try getting metadata.json from full_match
    const loadedMetadataFullMatch = await readFile(
      this.repositoryPath,
      "full_match",
      chainId,
      address,
      "metadata.json",
    );

    // If the match is full_match return the retrieved file anyway
    if (loadedMetadataFullMatch || match === "full_match") {
      return loadedMetadataFullMatch;
    }

    // If any_match or file wasn't in full_match, get metadata.json from partial_match
    return await readFile(
      this.repositoryPath,
      "partial_match",
      chainId,
      address,
      "metadata.json",
    );
  };

>>>>>>> fa49adec
  async getFile(
    chainId: string,
    address: string,
    match: MatchLevelWithoutAny,
    path: string,
  ): Promise<string | false> {
    return await readFile(this.repositoryPath, match, chainId, address, path);
  }

  // /home/user/sourcify/data/repository/contracts/full_match/5/0x00878Ac0D6B8d981ae72BA7cDC967eA0Fae69df4/sources/filename
  public generateAbsoluteFilePath(pathConfig: PathConfig) {
    return Path.join(
      this.repositoryPath,
      this.generateRelativeFilePath(pathConfig),
    );
  }

  // contracts/full_match/5/0x00878Ac0D6B8d981ae72BA7cDC967eA0Fae69df4/sources/filename
  public generateRelativeFilePath(pathConfig: PathConfig) {
    return Path.join(
      this.generateRelativeContractDir(pathConfig),
      pathConfig.source ? "sources" : "",
      pathConfig.fileName || "",
    );
  }

  // contracts/full_match/5/0x00878Ac0D6B8d981ae72BA7cDC967eA0Fae69df4
  public generateRelativeContractDir(pathConfig: PathConfig) {
    return Path.join(
      "contracts",
      `${pathConfig.matchQuality}_match`,
      pathConfig.chainId,
      getAddress(pathConfig.address),
    );
  }

  /**
   * Save file to repository and update the repository tag. The path may include non-existent parent directories.
   *
   * @param path the path within the repository where the file will be stored
   * @param content the content to be stored
   */
  async save(path: string | PathConfig, content: string) {
    const abolsutePath =
      typeof path === "string"
        ? Path.join(this.repositoryPath, path)
        : this.generateAbsoluteFilePath(path);
    await fs.promises.mkdir(Path.dirname(abolsutePath), { recursive: true });
    await fs.promises.writeFile(abolsutePath, content);
    logger.silly("Saved file to repositoryV2", { abolsutePath });
    this.updateRepositoryTag();
  }

  public async storeMatch(
    contract: CheckedContract,
    match: Match,
  ): Promise<void | Match> {
    if (
      match.address &&
      (match.runtimeMatch === "perfect" ||
        match.runtimeMatch === "partial" ||
        match.creationMatch === "perfect" ||
        match.creationMatch === "partial")
    ) {
      // Delete the partial matches if we now have a perfect match instead.
      if (
        match.runtimeMatch === "perfect" ||
        match.creationMatch === "perfect"
      ) {
        this.deletePartialIfExists(match.chainId, match.address);
      }
      const matchQuality: MatchQuality = this.statusToMatchQuality(
        getMatchStatus(match),
      );

      await this.storeSources(
        matchQuality,
        match.chainId,
        match.address,
        contract.solidity,
      );

      // Store metadata
      await this.storeJSON(
        matchQuality,
        match.chainId,
        match.address,
        "metadata.json",
        contract.metadata,
      );

      if (match.abiEncodedConstructorArguments) {
        await this.storeTxt(
          matchQuality,
          match.chainId,
          match.address,
          "constructor-args.txt",
          match.abiEncodedConstructorArguments,
        );
      }

      if (match.creatorTxHash) {
        await this.storeTxt(
          matchQuality,
          match.chainId,
          match.address,
          "creator-tx-hash.txt",
          match.creatorTxHash,
        );
      }

      if (match.libraryMap && Object.keys(match.libraryMap).length) {
        await this.storeJSON(
          matchQuality,
          match.chainId,
          match.address,
          "library-map.json",
          match.libraryMap,
        );
      }

      if (
        match.immutableReferences &&
        Object.keys(match.immutableReferences).length > 0
      ) {
        await this.storeJSON(
          matchQuality,
          match.chainId,
          match.address,
          "immutable-references.json",
          match.immutableReferences,
        );
      }

      logger.info("Stored contract to RepositoryV2", {
        address: match.address,
        chainId: match.chainId,
        runtimeMatch: match.runtimeMatch,
        creationMatch: match.creationMatch,
        name: contract.name,
      });
    } else if (match.runtimeMatch === "extra-file-input-bug") {
      return match;
    } else {
      throw new Error(`Unknown match status: ${match.runtimeMatch}`);
    }
  }

  async deletePartialIfExists(chainId: string, address: string) {
    const pathConfig: PathConfig = {
      matchQuality: "partial",
      chainId,
      address,
      fileName: "",
    };
    const absolutePath = this.generateAbsoluteFilePath(pathConfig);

    if (await exists(absolutePath)) {
      await fs.promises.rm(absolutePath, { recursive: true });
    }
  }

  async updateRepositoryTag() {
    const filePath: string = Path.join(this.repositoryPath, "manifest.json");
    const timestamp = new Date().getTime();
    const tag: RepositoryTag = {
      timestamp: timestamp,
    };
    await fs.promises.writeFile(filePath, JSON.stringify(tag));
  }

  /**
   * This method exists because many different people have contributed to this code, which has led to the
   * lack of unanimous nomenclature
   * @param status
   * @returns {MatchQuality} matchQuality
   */
  private statusToMatchQuality(status: Status): MatchQuality {
    if (status === "perfect") return "full";
    if (status === "partial") return status;
    throw new Error(`Invalid match status: ${status}`);
  }

  private async storeSources(
    matchQuality: MatchQuality,
    chainId: string,
    address: string,
    sources: StringMap,
  ) {
    for (const sourcePath in sources) {
      await this.save(
        {
          matchQuality,
          chainId,
          address,
          source: true,
          // Store the file with the keccak as name
          fileName: `${keccak256(sources[sourcePath])}.sol`,
        },
        sources[sourcePath],
      );
    }
  }

  private async storeJSON(
    matchQuality: MatchQuality,
    chainId: string,
    address: string,
    fileName: string,
    contentJSON: any,
  ) {
    await this.save(
      {
        matchQuality,
        chainId,
        address,
        fileName,
      },
      JSON.stringify(contentJSON),
    );
  }

  private async storeTxt(
    matchQuality: MatchQuality,
    chainId: string,
    address: string,
    fileName: string,
    content: string,
  ) {
    await this.save(
      {
        matchQuality,
        chainId,
        address,
        source: false,
        fileName,
      },
      content,
    );
  }
}<|MERGE_RESOLUTION|>--- conflicted
+++ resolved
@@ -56,39 +56,6 @@
     return true;
   }
 
-<<<<<<< HEAD
-=======
-  // TODO: Remove this function, metadata will be in SourcifyDatabase
-  getMetadata = async (
-    chainId: string,
-    address: string,
-    match: MatchLevel,
-  ): Promise<string | false> => {
-    // First try getting metadata.json from full_match
-    const loadedMetadataFullMatch = await readFile(
-      this.repositoryPath,
-      "full_match",
-      chainId,
-      address,
-      "metadata.json",
-    );
-
-    // If the match is full_match return the retrieved file anyway
-    if (loadedMetadataFullMatch || match === "full_match") {
-      return loadedMetadataFullMatch;
-    }
-
-    // If any_match or file wasn't in full_match, get metadata.json from partial_match
-    return await readFile(
-      this.repositoryPath,
-      "partial_match",
-      chainId,
-      address,
-      "metadata.json",
-    );
-  };
-
->>>>>>> fa49adec
   async getFile(
     chainId: string,
     address: string,
