--- conflicted
+++ resolved
@@ -80,17 +80,10 @@
     return true;
   }
 
-<<<<<<< HEAD
-  async storeMatch(contract: CheckedContract, match: Match) {
-    await this.insertOrUpdateVerifiedContract(contract, match);
-    logger.info(
-      `Stored ${contract.name} to database address=${match.address} chainId=${match.chainId} match runtimeMatch=${match.runtimeMatch} creationMatch=${match.creationMatch}`
-=======
   async storeMatch(recompiledContract: CheckedContract, match: Match) {
     await this.insertOrUpdateVerifiedContract(recompiledContract, match);
     logger.info(
       `Stored ${recompiledContract.name} to AllianceDatabase address=${match.address} chainId=${match.chainId} match runtimeMatch=${match.runtimeMatch} creationMatch=${match.creationMatch}`
->>>>>>> babe8f40
     );
   }
 }