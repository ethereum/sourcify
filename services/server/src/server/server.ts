import path from "path";
// First env vars need to be loaded before config
import dotenv from "dotenv";
dotenv.config({ path: path.resolve(__dirname, "..", "..", ".env") });
// Make sure config is relative to server.ts and not where the server is run from
process.env["NODE_CONFIG_DIR"] = path.resolve(__dirname, "..", "config");
import config from "config";
import express, { Request } from "express";
import cors from "cors";
import util from "util";
import * as OpenApiValidator from "express-openapi-validator";
import swaggerUi from "swagger-ui-express";
import yamljs from "yamljs";
import { resolveRefs } from "json-refs";
import { getAddress } from "ethers";
import bodyParser from "body-parser";
// eslint-disable-next-line @typescript-eslint/no-var-requires
const fileUpload = require("express-fileupload");
import {
  MemoryStore as ExpressRateLimitMemoryStore,
  rateLimit,
} from "express-rate-limit";
import crypto from "crypto";
import serveIndex from "serve-index";
import { v4 as uuidv4 } from "uuid";
import { asyncLocalStorage } from "../common/async-context";

// local imports
import logger from "../common/logger";
import routes from "./routes";
import genericErrorHandler from "../common/errors/GenericErrorHandler";
import {
  checkSourcifyChainId,
  checkSupportedChainId,
} from "../sourcify-chains";
import {
  validateAddresses,
  validateSingleAddress,
  validateSourcifyChainIds,
} from "./common";
import { initDeprecatedRoutes } from "./deprecated.routes";
import getSessionMiddleware from "./session";
import { Services } from "./services/services";
import { supportedChainsMap } from "../sourcify-chains";
import { SourcifyChainMap } from "@ethereum-sourcify/lib-sourcify";
import { StorageServiceOptions } from "./services/StorageService";

declare module "express-serve-static-core" {
  interface Request {
    services: Services;
  }
}

export class Server {
  app: express.Application;
  repository: string = config.get("repositoryV1.path");
  repositoryV2: string = config.get("repositoryV2.path");
  port: string | number;
  services: Services;

  // TODO: pass config as object into the constructor. Currently we read config from config files. Server Class itself should be configurable.
  constructor(
    port: string | number,
    verificationServiceOption: SourcifyChainMap,
    storageServiceOptions: StorageServiceOptions
  ) {
    // To print regexes in the logs
    Object.defineProperty(RegExp.prototype, "toJSON", {
      value: RegExp.prototype.toString,
    });

    logger.info("Starting server with config", {
      config: JSON.stringify(config, null, 2),
    });

    this.port = port;
    logger.info("Server port set", { port: this.port });
    this.app = express();

    this.services = new Services(
      verificationServiceOption,
      storageServiceOptions
    );
    this.app.use((req, res, next) => {
      req.services = this.services;
      next();
    });

    this.app.use(
      bodyParser.urlencoded({
        limit: config.get("server.maxFileSize"),
        extended: true,
      }),
    );
    this.app.use(bodyParser.json({ limit: config.get("server.maxFileSize") }));

    // Init deprecated routes before OpenApiValidator so that it can handle the request with the defined paths.
    // initDeprecatedRoutes is a middleware that replaces the deprecated paths with the real ones.
    initDeprecatedRoutes(this.app);

    this.app.use(
      fileUpload({
        limits: { fileSize: config.get("server.maxFileSize") },
        abortOnLimit: true,
      }),
    );

    // Inject the requestId to the AsyncLocalStorage to be logged.
    this.app.use((req, res, next) => {
      // create a new id if it doesn't exist. Should be assigned by the nginx in production.
      if (!req.headers["x-request-id"]) {
        req.headers["x-request-id"] = uuidv4();
      }

      // Apparently req.headers can be an array
      const requestId = Array.isArray(req.headers["x-request-id"])
        ? req.headers["x-request-id"][0]
        : req.headers["x-request-id"];

      const context = { requestId };
      // Run the rest of the request stack in the context of the requestId
      asyncLocalStorage.run(context, () => {
        next();
      });
    });

    // Log all requests in trace mode
    this.app.use((req, res, next) => {
      const { method, path, params, headers, body } = req;
      logger.silly("Request", { method, path, params, headers, body });
      next();
    });

    // In every request support both chain and chainId
    this.app.use((req: any, res: any, next: any) => {
      if (req.body.chainId) {
        req.body.chain = req.body.chainId;
      }
      next();
    });

    this.app.use(
      OpenApiValidator.middleware({
        apiSpec: path.join(__dirname, "..", "openapi.yaml"),
        validateRequests: {
          allowUnknownQueryParameters: false,
        },
        validateResponses: false,
        ignoreUndocumented: true,
        fileUploader: false,
        validateSecurity: {
          handlers: {
            // Auth Handler for the /change-log-level endpoint
            BearerAuth: (req) => {
              const authHeader = req.headers["authorization"];
              // This is a placeholder token. In a real application, use a more secure method for managing and validating tokens.
              const token = authHeader && authHeader.split(" ")[1];

              return token === process.env.SETLOGGING_TOKEN;
            },
          },
        },
        formats: {
          "comma-separated-addresses": {
            type: "string",
            validate: (addresses: string) => validateAddresses(addresses),
          },
          address: {
            type: "string",
            validate: (address: string) => validateSingleAddress(address),
          },
          "comma-separated-sourcify-chainIds": {
            type: "string",
            validate: (chainIds: string) => validateSourcifyChainIds(chainIds),
          },
          "supported-chainId": {
            type: "string",
            validate: (chainId: string) => checkSupportedChainId(chainId),
          },
          // "Sourcify chainIds" include the chains that are revoked verification support, but can have contracts in the repo.
          "sourcify-chainId": {
            type: "string",
            validate: (chainId: string) => checkSourcifyChainId(chainId),
          },
          "match-type": {
            type: "string",
            validate: (matchType: string) =>
              matchType === "full_match" || matchType === "partial_match",
          },
        },
      }),
    );
    // checksum addresses in every request
    this.app.use((req: any, res: any, next: any) => {
      // stateless
      if (req.body.address) {
        req.body.address = getAddress(req.body.address);
      }
      // session
      if (req.body.contracts) {
        req.body.contracts.forEach((contract: any) => {
          contract.address = getAddress(contract.address);
        });
      }
      if (req.query.addresses) {
        req.query.addresses = req.query.addresses
          .split(",")
          .map((address: string) => getAddress(address))
          .join(",");
      }
      next();
    });

    if (config.get("rateLimit.enabled")) {
      const limiter = rateLimit({
        windowMs: config.get("rateLimit.windowMs"),
        max: config.get("rateLimit.max"),
        standardHeaders: true, // Return rate limit info in the `RateLimit-*` headers
        legacyHeaders: false, // Disable the `X-RateLimit-*` headers
        message: {
          error:
            "You are sending too many verification requests, please slow down.",
        },
        handler: (req, res, next, options) => {
          const ip = getIp(req);
          const ipHash = ip ? hash(ip) : "";
          const ipLog = process.env.NODE_ENV === "production" ? ipHash : ip; // Don't log IPs in production master
          const store = options.store as ExpressRateLimitMemoryStore;
          const hits = store.hits[ip || ""];
          logger.debug("Rate limit hit", {
            method: req.method,
            path: req.path,
            ip: ipLog,
            hits,
          });
          res.status(options.statusCode).send(options.message);
        },
        keyGenerator: (req: any) => {
          return getIp(req) || new Date().toISOString();
        },
        skip: (req) => {
          const ip = getIp(req);
          const whitelist = config.get("rateLimit.whitelist") as string[];
          for (const ipPrefix of whitelist) {
            if (ip?.startsWith(ipPrefix)) return true;
          }
          return false;
        },
      });

      this.app.all("/session/verify*", limiter);
      this.app.all("/verify*", limiter);
      this.app.post("/", limiter);
    }

    // Session API endpoints require non "*" origins because of the session cookies
    const sessionPaths = [
      "/session", // all paths /session/verify /session/input-files etc.
      // legacy endpoint naming below
      "/input-files",
      "/restart-session",
      "/verify-validated",
    ];
    this.app.use((req, res, next) => {
      // startsWith to match /session*
      if (sessionPaths.some((substr) => req.path.startsWith(substr))) {
        return cors({
          origin: config.get("corsAllowedOrigins"),
          credentials: true,
        })(req, res, next);
      }
      // * for all non-session paths
      return cors({
        origin: "*",
      })(req, res, next);
    });

    // Need this for secure cookies to work behind a proxy. See https://expressjs.com/en/guide/behind-proxies.html
    // true means the leftmost IP in the X-Forwarded-* header is used
    // Assuming the client ip is 2.2.2.2, reverse proxy 192.168.1.5
    // for the case "X-Forwarded-For: 2.2.2.2, 192.168.1.5", we want 2.2.2.2 to be used
    this.app.set("trust proxy", true);
    // Enable session only for session endpoints
    this.app.use("/*session*", getSessionMiddleware());

    this.app.use("/", routes);
    this.app.use(genericErrorHandler);
  }

  async listen(callback?: () => void) {
    const promisified: any = util.promisify(this.app.listen);
    await promisified(this.port);
    if (callback) callback();
  }

  // We need to resolve the $refs in the openapi file ourselves because the SwaggerUI-expresses does not do it
  async loadSwagger(root: string) {
    const options = {
      filter: ["relative", "remote"],
      loaderOptions: {
        processContent: function (res: any, callback: any) {
          callback(null, yamljs.parse(res.text));
        },
      },
      location: __dirname,
    };

    return resolveRefs(root as any, options).then(
      function (results: any) {
        return results.resolved;
      },
      function (err: any) {
        console.log(err.stack);
      },
    );
  }
}

if (require.main === module) {
<<<<<<< HEAD
  const server = new Server();
  server
    .loadSwagger(yamljs.load(path.join(__dirname, "..", "openapi.yaml"))) // load the openapi file with the $refs resolved
    .then((swaggerDocument: any) => {
      server.app.get("/api-docs/swagger.json", (req, res) =>
        res.json(swaggerDocument),
      );
      server.app.use(
        "/api-docs",
        swaggerUi.serve,
        swaggerUi.setup(swaggerDocument, {
          customSiteTitle: "Sourcify API",
          customfavIcon: "https://sourcify.dev/favicon.ico",
        }),
      );
      server.app.listen(server.port, () => {
        logger.info("Server listening", { port: server.port });
=======
  const server = new Server(config.get("server.port"), supportedChainsMap, {
    enabledServices: {
      read: config.get("storage.read"),
      writeOrWarn: config.get("storage.writeOrWarn"),
      writeOrErr: config.get("storage.writeOrErr"),
    },
    repositoryV1ServiceOptions: {
      ipfsApi: process.env.IPFS_API as string,
      repositoryPath: config.get("repositoryV1.path"),
      repositoryServerUrl: config.get("repositoryV1.serverUrl") as string,
    },
    repositoryV2ServiceOptions: {
      ipfsApi: process.env.IPFS_API as string,
      repositoryPath: config.has("repositoryV2.path")
        ? config.get("repositoryV2.path")
        : undefined,
    },
    sourcifyDatabaseServiceOptions: {
      postgres: {
        host: process.env.SOURCIFY_POSTGRES_HOST as string,
        database: process.env.SOURCIFY_POSTGRES_DB as string,
        user: process.env.SOURCIFY_POSTGRES_USER as string,
        password: process.env.SOURCIFY_POSTGRES_PASSWORD as string,
        port: parseInt(process.env.SOURCIFY_POSTGRES_PORT || "5432"),
      },
    },
    allianceDatabaseServiceOptions: {
      postgres: {
        host: process.env.ALLIANCE_POSTGRES_HOST as string,
        database: process.env.ALLIANCE_POSTGRES_DB as string,
        user: process.env.ALLIANCE_POSTGRES_USER as string,
        password: process.env.ALLIANCE_POSTGRES_PASSWORD as string,
        port: parseInt(process.env.ALLIANCE_POSTGRES_PORT || "5432"),
      },
    },
  });

  // Generate the swagger.json and serve it with SwaggerUI at /api-docs
  server.services.init().then(() => {
    server
      .loadSwagger(yamljs.load(path.join(__dirname, "..", "openapi.yaml"))) // load the openapi file with the $refs resolved
      .then((swaggerDocument: any) => {
        server.app.get("/api-docs/swagger.json", (req, res) =>
          res.json(swaggerDocument)
        );
        server.app.use(
          "/api-docs",
          swaggerUi.serve,
          swaggerUi.setup(swaggerDocument, {
            customSiteTitle: "Sourcify API",
            customfavIcon: "https://sourcify.dev/favicon.ico",
          })
        );
        server.app.listen(server.port, () => {
          logger.info("Server listening", { port: server.port });
        });
>>>>>>> 715533b9
      });
  });
}

function hash(data: string) {
  return crypto.createHash("sha256").update(data).digest("hex");
}

function getIp(req: Request) {
  if (req.headers["x-forwarded-for"]) {
    return req.headers["x-forwarded-for"].toString();
  }
  return req.ip;
}<|MERGE_RESOLUTION|>--- conflicted
+++ resolved
@@ -62,7 +62,7 @@
   constructor(
     port: string | number,
     verificationServiceOption: SourcifyChainMap,
-    storageServiceOptions: StorageServiceOptions
+    storageServiceOptions: StorageServiceOptions,
   ) {
     // To print regexes in the logs
     Object.defineProperty(RegExp.prototype, "toJSON", {
@@ -79,7 +79,7 @@
 
     this.services = new Services(
       verificationServiceOption,
-      storageServiceOptions
+      storageServiceOptions,
     );
     this.app.use((req, res, next) => {
       req.services = this.services;
@@ -317,25 +317,6 @@
 }
 
 if (require.main === module) {
-<<<<<<< HEAD
-  const server = new Server();
-  server
-    .loadSwagger(yamljs.load(path.join(__dirname, "..", "openapi.yaml"))) // load the openapi file with the $refs resolved
-    .then((swaggerDocument: any) => {
-      server.app.get("/api-docs/swagger.json", (req, res) =>
-        res.json(swaggerDocument),
-      );
-      server.app.use(
-        "/api-docs",
-        swaggerUi.serve,
-        swaggerUi.setup(swaggerDocument, {
-          customSiteTitle: "Sourcify API",
-          customfavIcon: "https://sourcify.dev/favicon.ico",
-        }),
-      );
-      server.app.listen(server.port, () => {
-        logger.info("Server listening", { port: server.port });
-=======
   const server = new Server(config.get("server.port"), supportedChainsMap, {
     enabledServices: {
       read: config.get("storage.read"),
@@ -379,7 +360,7 @@
       .loadSwagger(yamljs.load(path.join(__dirname, "..", "openapi.yaml"))) // load the openapi file with the $refs resolved
       .then((swaggerDocument: any) => {
         server.app.get("/api-docs/swagger.json", (req, res) =>
-          res.json(swaggerDocument)
+          res.json(swaggerDocument),
         );
         server.app.use(
           "/api-docs",
@@ -387,12 +368,11 @@
           swaggerUi.setup(swaggerDocument, {
             customSiteTitle: "Sourcify API",
             customfavIcon: "https://sourcify.dev/favicon.ico",
-          })
+          }),
         );
         server.app.listen(server.port, () => {
           logger.info("Server listening", { port: server.port });
         });
->>>>>>> 715533b9
       });
   });
 }
