--- conflicted
+++ resolved
@@ -20,10 +20,6 @@
 import logger from "../common/logger";
 import routes from "./routes";
 import genericErrorHandler from "../common/errors/GenericErrorHandler";
-<<<<<<< HEAD
-import { validateAddresses, validateSingleAddress } from "./common";
-=======
->>>>>>> cabeec57
 import { initDeprecatedRoutes } from "./apiv1/deprecated.routes";
 import getSessionMiddleware from "./session";
 import { Services } from "./services/services";
@@ -182,9 +178,6 @@
         },
         formats: {
           ...makeV1ValidatorFormats(this.chainRepository),
-        },
-        $refParser: {
-          mode: "dereference",
         },
         $refParser: {
           mode: "dereference",
