<<<<<<< HEAD
import { NextFunction, Request, Response } from "express";
=======
import { Request, Response, NextFunction } from "express";
import { getAddress } from "ethers";
>>>>>>> 63eb5fb3
import { BadRequestError, InternalServerError } from "../../common/errors";
import logger from "../../common/logger";
import { isContractAlreadyPerfect } from "./verification/verification.common";
import { getResponseMatchFromMatch } from "../common";

export const safeHandler = <T extends Request = Request>(
  requestHandler: (req: T, res: Response, next: NextFunction) => Promise<any>,
) => {
  return async (req: T, res: Response, next: NextFunction) => {
    try {
      return await requestHandler(req, res as any, next);
    } catch (err: any) {
      logger.info("safeHandler", {
        errorMessage: err.message,
        errorStack: err.stack,
      });
      return next(
        typeof err === "object" ? err : new InternalServerError(err.message),
      );
    }
  };
};
export function validateAddress(
  req: Request,
  res: Response,
  next: NextFunction,
) {
  if (req.params.address) {
    try {
      // Checksum the address
      req.params.address = getAddress(req.params.address);
    } catch (err: any) {
      logger.info("Invalid address in params", {
        errorMessage: err.message,
        errorStack: err.stack,
        params: req.params,
      });
      return next(
        new BadRequestError(`Invalid address: ${req.params.address}`),
      );
    }
  }
  next();
}

export async function checkPerfectMatch(
  req: Request,
  res: Response,
  next: NextFunction,
) {
  // address and chain are always available because of openAPI validation
  const { address, chain } = req.body;

  try {
    const result = await isContractAlreadyPerfect(
      req.services.storage,
      address,
      chain,
    );

    if (result) {
      return res.send({ result: [getResponseMatchFromMatch(result)] });
    }

    next();
  } catch (error: any) {
    logger.error("Error in checkPerfectMatch:", {
      error,
      address,
      chain,
    });
    return next(
      new InternalServerError(
        "Error while checking for existing perfect match",
      ),
    );
  }
}<|MERGE_RESOLUTION|>--- conflicted
+++ resolved
@@ -1,9 +1,5 @@
-<<<<<<< HEAD
-import { NextFunction, Request, Response } from "express";
-=======
 import { Request, Response, NextFunction } from "express";
 import { getAddress } from "ethers";
->>>>>>> 63eb5fb3
 import { BadRequestError, InternalServerError } from "../../common/errors";
 import logger from "../../common/logger";
 import { isContractAlreadyPerfect } from "./verification/verification.common";
