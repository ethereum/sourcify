{
  "1": {
    "sourcifyName": "Ethereum Mainnet",
    "supported": true,
    "etherscanApi": {
      "apiURL": "https://api.etherscan.io",
      "apiKeyEnvName": "ETHERSCAN_API_KEY"
    },
    "fetchContractCreationTxUsing": {
      "etherscanApi": true
    },
    "rpc": [
      {
        "type": "FetchRequest",
        "url": "https://rpc.mainnet.ethpandaops.io",
        "headers": [
          {
            "headerName": "CF-Access-Client-Id",
            "headerEnvName": "CF_ACCESS_CLIENT_ID"
          },
          {
            "headerName": "CF-Access-Client-Secret",
            "headerEnvName": "CF_ACCESS_CLIENT_SECRET"
          }
        ]
      },
      {
        "type": "Alchemy",
        "url": "https://eth-mainnet.g.alchemy.com/v2/{ALCHEMY_API_KEY}",
        "apiKeyEnvName": "ALCHEMY_API_KEY"
      }
    ]
  },
  "17000": {
    "sourcifyName": "Ethereum Holesky Testnet",
    "supported": true,
    "etherscanApi": {
      "apiURL": "https://api-holesky.etherscan.io",
      "apiKeyEnvName": "ETHERSCAN_API_KEY"
    },
    "fetchContractCreationTxUsing": {
      "etherscanApi": true
    },
    "rpc": [
      "https://rpc.holesky.ethpandaops.io",
      {
        "type": "Alchemy",
        "url": "https://eth-holesky.g.alchemy.com/v2/{ALCHEMY_API_KEY}",
        "apiKeyEnvName": "ALCHEMY_API_KEY"
      }
    ]
  },
  "5": {
    "sourcifyName": "Ethereum Goerli Testnet",
    "supported": false
  },
  "11155111": {
    "sourcifyName": "Ethereum Sepolia Testnet",
    "supported": true,
    "etherscanApi": {
      "apiURL": "https://api-sepolia.etherscan.io",
      "apiKeyEnvName": "ETHERSCAN_API_KEY"
    },
    "rpc": [
      {
        "type": "FetchRequest",
        "url": "https://rpc.sepolia.ethpandaops.io",
        "headers": [
          {
            "headerName": "CF-Access-Client-Id",
            "headerEnvName": "CF_ACCESS_CLIENT_ID"
          },
          {
            "headerName": "CF-Access-Client-Secret",
            "headerEnvName": "CF_ACCESS_CLIENT_SECRET"
          }
        ]
      },
      {
        "type": "Alchemy",
        "url": "https://eth-sepolia.g.alchemy.com/v2/{ALCHEMY_API_KEY}",
        "apiKeyEnvName": "ALCHEMY_API_KEY"
      }
    ],
    "fetchContractCreationTxUsing": {
      "etherscanApi": true
    }
  },
  "369": {
    "sourcifyName": "PulseChain Mainnet",
    "supported": true,
    "fetchContractCreationTxUsing": {
      "blockscoutScrape": {
        "url": "https://scan.pulsechain.com/"
      }
    }
  },
  "3": {
    "sourcifyName": "Ethereum Ropsten Testnet",
    "supported": false
  },
  "4": {
    "sourcifyName": "Ethereum Rinkeby Testnet",
    "supported": false
  },
  "51": {
    "sourcifyName": "Apothem",
    "supported": true,
    "fetchContractCreationTxUsing": {
      "blocksScanApi": {
        "url": "https://apothem.blocksscan.io/"
      }
    }
  },
  "56": {
    "sourcifyName": "Binance Smart Chain Mainnet",
    "supported": true,
    "etherscanApi": {
      "apiURL": "https://api.bscscan.com",
      "apiKeyEnvName": "BSCSCAN_API_KEY"
    },
    "fetchContractCreationTxUsing": {
      "etherscanApi": true
    }
  },
  "61": {
    "sourcifyName": "Ethereum Classic Mainnet",
    "supported": true,
    "fetchContractCreationTxUsing": {
      "blockscoutApi": {
        "url": "https://etc.blockscout.com/"
      }
    }
  },
  "77": {
    "sourcifyName": "POA Sokol",
    "supported": false
  },
  "82": {
    "sourcifyName": "Meter Mainnet",
    "supported": true,
    "fetchContractCreationTxUsing": {
      "meterApi": {
        "url": "https://api.meter.io:8000/"
      }
    }
  },
  "83": {
    "sourcifyName": "Meter Testnet",
    "supported": true,
    "fetchContractCreationTxUsing": {
      "meterApi": {
        "url": "https://api.meter.io:4000/"
      }
    }
  },
  "97": {
    "sourcifyName": "Binance Smart Chain Testnet",
    "supported": true,
    "etherscanApi": {
      "apiURL": "https://api-testnet.bscscan.com",
      "apiKeyEnvName": "BSCSCAN_API_KEY"
    },
    "fetchContractCreationTxUsing": {
      "etherscanApi": true
    }
  },
  "100": {
    "sourcifyName": "Gnosis Mainnet",
    "supported": true,
    "etherscanApi": {
      "apiURL": "https://api.gnosisscan.io",
      "apiKeyEnvName": "GNOSISSCAN_API_KEY"
    },
    "fetchContractCreationTxUsing": {
      "blockscoutApi": {
        "url": "https://gnosis.blockscout.com/"
      },
      "etherscanApi": true
    }
  },
  "295": {
    "sourcifyName": "Hedera Mainnet",
    "supported": true
  },
  "300": {
    "sourcifyName": "Optimism on GC",
    "supported": false
  },
  "314": {
    "sourcifyName": "Filecoin - Mainnet",
    "supported": true
  },
  "314159": {
    "sourcifyName": "Filecoin - Calibration testnet",
    "supported": true
  },
  "137": {
    "sourcifyName": "Polygon Mainnet",
    "supported": true,
    "etherscanApi": {
      "apiURL": "https://api.polygonscan.com",
      "apiKeyEnvName": "POLYGONSCAN_API_KEY"
    },
    "fetchContractCreationTxUsing": {
      "etherscanApi": true
    },
    "rpc": [
      {
        "type": "Alchemy",
        "url": "https://polygon-mainnet.g.alchemy.com/v2/{ALCHEMY_API_KEY}",
        "apiKeyEnvName": "ALCHEMY_API_KEY"
      }
    ]
  },
  "534": {
    "sourcifyName": "Candle",
    "supported": false
  },
  "42220": {
    "sourcifyName": "Celo Mainnet",
    "supported": true,
    "etherscanApi": {
      "apiURL": "https://api.celoscan.io",
      "apiKeyEnvName": "CELOSCAN_API_KEY"
    },
    "fetchContractCreationTxUsing": {
      "etherscanApi": true,
      "blockscoutScrape": {
        "url": "https://explorer.celo.org/mainnet/"
      }
    }
  },
  "44787": {
    "sourcifyName": "Celo Alfajores Testnet",
    "supported": true,
    "etherscanApi": {
      "apiURL": "https://api-alfajores.celoscan.io",
      "apiKeyEnvName": "CELOSCAN_API_KEY"
    },
    "fetchContractCreationTxUsing": {
      "etherscanApi": true,
      "blockscoutScrape": {
        "url": "https://explorer.celo.org/alfajores/"
      }
    }
  },
  "62320": {
    "sourcifyName": "Celo Baklava Testnet",
    "supported": true,
    "fetchContractCreationTxUsing": {
      "blockscoutScrape": {
        "url": "https://baklava-blockscout.celo-testnet.org/"
      }
    }
  },
  "80001": {
    "sourcifyName": "Polygon Mumbai Testnet",
    "supported": false
  },
  "42161": {
    "sourcifyName": "Arbitrum One Mainnet",
    "supported": true,
    "etherscanApi": {
      "apiURL": "https://api.arbiscan.io",
      "apiKeyEnvName": "ARBISCAN_API_KEY"
    },
    "fetchContractCreationTxUsing": {
      "etherscanApi": true
    },
    "rpc": [
      {
        "type": "Alchemy",
        "url": "https://arb-mainnet.g.alchemy.com/v2/{ALCHEMY_API_KEY}",
        "apiKeyEnvName": "ALCHEMY_API_KEY_ARBITRUM"
      }
    ]
  },
  "421613": {
    "sourcifyName": "Arbitrum Goerli Testnet",
    "supported": false
  },
  "421614": {
    "sourcifyName": "Arbitrum Sepolia Testnet",
    "supported": true,
    "etherscanApi": {
      "apiURL": "https://api-sepolia.arbiscan.io",
      "apiKeyEnvName": "ARBISCAN_API_KEY"
    },
    "fetchContractCreationTxUsing": {
      "etherscanApi": true
    }
  },
  "43113": {
    "sourcifyName": "Avalanche Fuji Testnet",
    "supported": true,
    "etherscanApi": {
      "apiURL": "https://api-testnet.snowscan.xyz",
      "apiKeyEnvName": "SNOWSCAN_API_KEY"
    },
    "fetchContractCreationTxUsing": {
      "avalancheApi": true,
      "etherscanApi": true
    }
  },
  "43114": {
    "sourcifyName": "Avalanche C-Chain Mainnet",
    "supported": true,
    "etherscanApi": {
      "apiURL": "https://api.snowscan.xyz",
      "apiKeyEnvName": "SNOWSCAN_API_KEY"
    },
    "fetchContractCreationTxUsing": {
      "avalancheApi": true,
      "etherscanApi": true
    }
  },
  "57": {
    "sourcifyName": "Syscoin Mainnet",
    "supported": true,
    "fetchContractCreationTxUsing": {
      "blockscoutScrape": {
        "url": "https://explorer.syscoin.org/"
      }
    }
  },
  "5700": {
    "sourcifyName": "Syscoin Testnet Tanenbaum",
    "supported": true,
    "fetchContractCreationTxUsing": {
      "blockscoutScrape": {
        "url": "https://tanenbaum.io/"
      }
    }
  },
  "570": {
    "sourcifyName": "Rollux Mainnet",
    "supported": true,
    "fetchContractCreationTxUsing": {
      "blockscoutApi": {
        "url": "https://explorer.rollux.com/"
      }
    }
  },
  "57000": {
    "sourcifyName": "Rollux Testnet Tanenbaum",
    "supported": true,
    "fetchContractCreationTxUsing": {
      "blockscoutApi": {
        "url": "https://rollux.tanenbaum.io/"
      }
    }
  },
  "40": {
    "sourcifyName": "Telos Mainnet",
    "supported": true,
    "rpc": ["https://mainnet15.telos.net/evm"],
    "fetchContractCreationTxUsing": {
      "telosApi": {
        "url": "https://api.teloscan.io/"
      }
    }
  },
  "41": {
    "sourcifyName": "Telos Testnet",
    "supported": true,
    "fetchContractCreationTxUsing": {
      "telosApi": {
        "url": "https://api.testnet.teloscan.io/"
      }
    }
  },
  "8": {
    "sourcifyName": "Ubiq Mainnet",
    "supported": true
  },
  "311752642": {
    "sourcifyName": "Oneledger Mainnet",
    "supported": true,
    "rpc": ["https://mainnet-rpc.oneledger.network"],
    "fetchContractCreationTxUsing": {
      "blockscoutScrape": {
        "url": "https://mainnet-explorer.oneledger.network/"
      }
    }
  },
  "4216137055": {
    "sourcifyName": "OneLedger Testnet Frankenstein",
    "supported": false
  },
  "10": {
    "sourcifyName": "Optimism Mainnet",
    "supported": true,
    "etherscanApi": {
      "apiURL": "https://api-optimistic.etherscan.io",
      "apiKeyEnvName": "OPTIMISMSCAN_API_KEY"
    },
    "fetchContractCreationTxUsing": {
      "etherscanApi": true
    },
    "rpc": [
      {
        "type": "Alchemy",
        "url": "https://opt-mainnet.g.alchemy.com/v2/{ALCHEMY_API_KEY}",
        "apiKeyEnvName": "ALCHEMY_API_KEY_OPTIMISM"
      }
    ]
  },
  "420": {
    "sourcifyName": "Optimism Goerli",
    "supported": false
  },
  "11155420": {
    "sourcifyName": "OP Sepolia Testnet",
    "supported": true,
    "etherscanApi": {
      "apiURL": "https://api-sepolia-optimistic.etherscan.io",
      "apiKeyEnvName": "OPTIMISMSCAN_API_KEY"
    },
    "fetchContractCreationTxUsing": {
      "etherscanApi": true
    },
    "rpc": [
      {
        "type": "Alchemy",
        "url": "https://opt-sepolia.g.alchemy.com/v2/{ALCHEMY_API_KEY}",
        "apiKeyEnvName": "ALCHEMY_API_KEY_OPTIMISM"
      }
    ]
  },
  "28": {
    "sourcifyName": "Boba Network Rinkeby Testnet",
    "supported": false
  },
  "288": {
    "sourcifyName": "Boba Mainnet",
    "supported": true,
    "fetchContractCreationTxUsing": {
      "blockscoutScrape": {
        "url": "https://blockexplorer.boba.network/"
      }
    }
  },
  "106": {
    "sourcifyName": "Velas Mainnet",
    "supported": true,
    "fetchContractCreationTxUsing": {
      "blockscoutScrape": {
        "url": "https://evmexplorer.velas.com/"
      }
    }
  },
  "1313161554": {
    "sourcifyName": "Aurora Mainnet",
    "supported": true,
    "fetchContractCreationTxUsing": {
      "blockscoutApi": {
        "url": "https://explorer.mainnet.aurora.dev/"
      }
    }
  },
  "9996": {
    "sourcifyName": "Mind Smart Chain Mainnet",
    "supported": true,
    "fetchContractCreationTxUsing": {
      "blockscoutScrape": {
        "url": "https://mainnet.mindscan.info/"
      }
    }
  },
  "9977": {
    "sourcifyName": "Mind Smart Chain Testnet",
    "supported": true,
    "fetchContractCreationTxUsing": {
      "blockscoutScrape": {
        "url": "https://testnet.mindscan.info/"
      }
    }
  },
  "1313161555": {
    "sourcifyName": "Aurora Testnet",
    "supported": true,
    "fetchContractCreationTxUsing": {
      "blockscoutScrape": {
        "url": "https://explorer.testnet.aurora.dev/"
      }
    }
  },
  "5845": {
    "sourcifyName": "Tangle",
    "supported": true,
    "fetchContractCreationTxUsing": {
      "blockscoutScrape": {
        "url": "https://explorer.tangle.tools"
      }
    }
  },
  "1284": {
    "sourcifyName": "Moonbeam",
    "supported": true,
    "etherscanApi": {
      "apiURL": "https://api-moonbeam.moonscan.io",
      "apiKeyEnvName": "MOONSCAN_MOONBEAM_API_KEY"
    },
    "fetchContractCreationTxUsing": {
      "etherscanApi": true
    }
  },
  "1285": {
    "sourcifyName": "Moonriver",
    "supported": true,
    "etherscanApi": {
      "apiURL": "https://api-moonriver.moonscan.io",
      "apiKeyEnvName": "MOONSCAN_MOONRIVER_API_KEY"
    },
    "fetchContractCreationTxUsing": {
      "etherscanApi": true
    }
  },
  "1287": {
    "sourcifyName": "Moonbase",
    "supported": true,
    "etherscanApi": {
      "apiURL": "https://api-moonbase.moonscan.io"
    },
    "fetchContractCreationTxUsing": {
      "etherscanApi": true
    }
  },
  "11297108109": {
    "sourcifyName": "Palm",
    "supported": true,
    "fetchContractCreationTxUsing": {
      "blockscoutScrape": {
        "url": "https://explorer.palm.io/"
      }
    },
    "rpc": [
      {
        "type": "Infura",
        "url": "https://palm-mainnet.infura.io/v3/{INFURA_API_KEY}",
        "apiKeyEnvName": "INFURA_API_KEY"
      }
    ]
  },
  "11297108099": {
    "sourcifyName": "Palm Testnet",
    "supported": true,
    "fetchContractCreationTxUsing": {
      "blockscoutScrape": {
        "url": "https://explorer.palm-uat.xyz/"
      }
    },
    "rpc": [
      {
        "type": "Infura",
        "url": "https://palm-testnet.infura.io/v3/{INFURA_API_KEY}",
        "apiKeyEnvName": "INFURA_API_KEY"
      }
    ]
  },
  "122": {
    "sourcifyName": "Fuse Mainnet",
    "supported": true,
    "fetchContractCreationTxUsing": {
      "blockscoutApi": {
        "url": "https://explorer.fuse.io/"
      }
    }
  },
  "43": {
    "sourcifyName": "Darwinia Pangolin Testnet",
    "supported": false
  },
  "44": {
    "sourcifyName": "Crab Mainnet",
    "supported": true
  },
  "46": {
    "sourcifyName": "Darwinia Mainnet",
    "supported": true
  },
  "9000": {
    "sourcifyName": "Evmos Testnet",
    "supported": true,
    "fetchContractCreationTxUsing": {
      "blockscoutScrape": {
        "url": "https://testnet.evmos.explorers.guru/"
      }
    }
  },
  "9001": {
    "sourcifyName": "Evmos Mainnet",
    "supported": true,
    "fetchContractCreationTxUsing": {
      "blockscoutScrape": {
        "url": "https://evm.evmos.org/"
      }
    }
  },
  "62621": {
    "sourcifyName": "MultiVAC Mainnet",
    "supported": true
  },
  "11111": {
    "sourcifyName": "WAGMI Testnet",
    "supported": true,
    "fetchContractCreationTxUsing": {
      "avalancheApi": true
    }
  },
  "192837465": {
    "sourcifyName": "Gather Mainnet",
    "supported": true,
    "fetchContractCreationTxUsing": {
      "blockscoutScrape": {
        "url": "https://explorer.gather.network/"
      }
    }
  },
  "486217935": {
    "sourcifyName": "Gather Devnet",
    "supported": false,
    "fetchContractCreationTxUsing": {
      "blockscoutScrape": {
        "url": "https://devnet-explorer.gather.network/"
      }
    }
  },
  "356256156": {
    "sourcifyName": "Gather Testnet",
    "supported": false,
    "fetchContractCreationTxUsing": {
      "blockscoutScrape": {
        "url": "https://testnet-explorer.gather.network/"
      }
    }
  },
  "335": {
    "sourcifyName": "DFK Chain Testnet",
    "supported": true,
    "fetchContractCreationTxUsing": {
      "avalancheApi": true
    }
  },
  "53935": {
    "sourcifyName": "DFK Chain Mainnet",
    "supported": true,
    "fetchContractCreationTxUsing": {
      "avalancheApi": true
    }
  },
  "73799": {
    "sourcifyName": "Energy Web Volta Testnet",
    "supported": true,
    "fetchContractCreationTxUsing": {
      "blockscoutScrape": {
        "url": "https://volta-explorer.energyweb.org/"
      }
    }
  },
  "246": {
    "sourcifyName": "Energy Web Chain",
    "supported": true,
    "fetchContractCreationTxUsing": {
      "blockscoutScrape": {
        "url": "https://explorer.energyweb.org/"
      }
    }
  },
  "71401": {
    "sourcifyName": "Godwoken testnet v1.1",
    "supported": true,
    "fetchContractCreationTxUsing": {
      "blockscoutScrape": {
        "url": "https://gw-testnet-explorer.nervosdao.community/"
      }
    }
  },
  "71402": {
    "sourcifyName": "Godwoken mainnet v1.1",
    "supported": true,
    "fetchContractCreationTxUsing": {
      "blockscoutScrape": {
        "url": "https://gw-mainnet-explorer.nervosdao.community/"
      }
    }
  },
  "432201": {
    "sourcifyName": "Dexalot Testnet",
    "supported": true,
    "fetchContractCreationTxUsing": {
      "avalancheApi": true
    }
  },
  "432204": {
    "sourcifyName": "Dexalot Mainnet",
    "supported": true,
    "fetchContractCreationTxUsing": {
      "avalancheApi": true
    }
  },
  "103090": {
    "sourcifyName": "Crystaleum Mainnet",
    "supported": false,
    "fetchContractCreationTxUsing": {
      "blockscoutScrape": {
        "url": "https://scan.crystaleum.org/"
      }
    }
  },
  "420666": {
    "sourcifyName": "Kekchain Testnet (kektest)",
    "supported": false,
    "fetchContractCreationTxUsing": {
      "blockscoutScrape": {
        "url": "https://testnet-explorer.kekchain.com/"
      }
    }
  },
  "420420": {
    "sourcifyName": "Kekchain Main Net (kekistan)",
    "supported": false,
    "fetchContractCreationTxUsing": {
      "blockscoutScrape": {
        "url": "https://mainnet-explorer.kekchain.com/"
      }
    }
  },
  "7700": {
    "sourcifyName": "Canto Mainnet",
    "supported": true,
    "fetchContractCreationTxUsing": {
      "blockscoutScrape": {
        "url": "https://tuber.build/"
      }
    }
  },
  "7701": {
    "sourcifyName": "Canto Testnet",
    "supported": true,
    "fetchContractCreationTxUsing": {
      "blockscoutApi": {
        "url": "https://testnet.tuber.build/"
      }
    }
  },
  "99": {
    "sourcifyName": "POA Network Core",
    "supported": false,
    "fetchContractCreationTxUsing": {
      "blockscoutApi": {
        "url": "https://blockscout.com/poa/core/"
      }
    }
  },
  "592": {
    "sourcifyName": "Astar (EVM)",
    "supported": false,
    "fetchContractCreationTxUsing": {
      "blockscoutScrape": {
        "url": "https://blockscout.com/astar/"
      }
    }
  },
  "10200": {
    "sourcifyName": "Gnosis Chiado Testnet",
    "supported": true,
    "fetchContractCreationTxUsing": {
      "blockscoutApi": {
        "url": "https://blockscout.chiadochain.net/"
      }
    }
  },
  "1001": {
    "sourcifyName": "Klaytn Testnet Baobab",
    "supported": true,
    "fetchContractCreationTxUsing": {
      "blockscoutScrape": {
        "url": "https://klaytn-testnet.blockscout.com/"
      }
    }
  },
  "8217": {
    "sourcifyName": "Klaytn Mainnet Cypress",
    "supported": false,
    "fetchContractCreationTxUsing": {
      "blockscoutScrape": {
        "url": "https://klaytn-mainnet.blockscout.com/"
      }
    }
  },
  "336": {
    "sourcifyName": "Shiden (EVM)",
    "supported": true,
    "fetchContractCreationTxUsing": {
      "blockscoutScrape": {
        "url": "https://blockscout.com/shiden/"
      }
    }
  },
  "28528": {
    "sourcifyName": "Optimism Bedrock: Goerli Alpha Testnet",
    "supported": false,
    "fetchContractCreationTxUsing": {
      "blockscoutScrape": {
        "url": "https://blockscout.com/optimism/bedrock-alpha/"
      }
    }
  },
  "7001": {
    "sourcifyName": "ZetaChain: Athens Testnet",
    "supported": true,
    "fetchContractCreationTxUsing": {
      "blockscoutScrape": {
        "url": "https://zetachain-athens-3.blockscout.com/"
      }
    }
  },
  "7000": {
    "sourcifyName": "ZetaChain: Mainnet",
    "supported": true,
    "fetchContractCreationTxUsing": {
      "blockscoutScrape": {
        "url": "https://zetachain.blockscout.com/"
      }
    }
  },
  "42262": {
    "sourcifyName": "Oasis Emerald Mainnet",
    "supported": true,
    "fetchContractCreationTxUsing": {
      "blockscoutScrape": {
        "url": "https://old-explorer.emerald.oasis.dev/"
      }
    }
  },
  "42261": {
    "sourcifyName": "Oasis Emerald Testnet",
    "supported": true,
    "fetchContractCreationTxUsing": {
      "blockscoutScrape": {
        "url": "https://testnet.old-explorer.emerald.oasis.dev/"
      }
    }
  },
  "23294": {
    "sourcifyName": "Oasis Sapphire Mainnet",
    "supported": true,
    "fetchContractCreationTxUsing": {
      "blockscoutScrape": {
        "url": "https://old-explorer.sapphire.oasis.io/"
      }
    }
  },
  "23295": {
    "sourcifyName": "Oasis Sapphire Testnet",
    "supported": true,
    "fetchContractCreationTxUsing": {
      "blockscoutScrape": {
        "url": "https://testnet.old-explorer.sapphire.oasis.io/"
      }
    }
  },
  "19": {
    "sourcifyName": "Songbird Canary Network",
    "supported": true,
    "fetchContractCreationTxUsing": {
      "blockscoutScrape": {
        "url": "https://songbird-explorer.flare.network/"
      }
    }
  },
  "14": {
    "sourcifyName": "Flare Mainnet",
    "supported": false,
    "fetchContractCreationTxUsing": {
      "blockscoutScrape": {
        "url": "https://flare-explorer.flare.network/"
      }
    }
  },
  "2047": {
    "sourcifyName": "Stratos Testnet (Mesos)",
    "supported": true,
    "fetchContractCreationTxUsing": {
      "blockscoutScrape": {
        "url": "https://web3-explorer-mesos.thestratos.org/"
      }
    }
  },
  "2048": {
    "sourcifyName": "Stratos Mainnet",
    "supported": true,
    "fetchContractCreationTxUsing": {
      "blockscoutScrape": {
        "url": "https://web3-explorer.thestratos.org/"
      }
    }
  },
  "641230": {
    "sourcifyName": "Bear Network Chain Mainnet",
    "supported": true,
    "fetchContractCreationTxUsing": {
      "blockscoutScrape": {
        "url": "https://brnkscan.bearnetwork.net/"
      }
    }
  },
  "660279": {
    "sourcifyName": "Xai Mainnet",
    "supported": true,
    "fetchContractCreationTxUsing": {
      "blockscoutApi": {
        "url": "https://explorer.xai-chain.net/"
      }
    }
  },
  "37714555429": {
    "sourcifyName": "Xai Testnet",
    "supported": true,
    "fetchContractCreationTxUsing": {
      "blockscoutApi": {
        "url": "https://testnet-explorer-v2.xai-chain.net/"
      }
    }
  },
  "957": {
    "sourcifyName": "Lyra Mainnet",
    "supported": true,
    "fetchContractCreationTxUsing": {
      "blockscoutApi": {
        "url": "https://explorer.lyra.finance/"
      }
    }
  },
  "84531": {
    "sourcifyName": "Base Goerli Testnet",
    "supported": false,
    "etherscanApi": {
      "apiURL": "https://api-goerli.basescan.org/"
    },
    "fetchContractCreationTxUsing": {
      "etherscanApi": true
    }
  },
  "8453": {
    "sourcifyName": "Base Mainnet",
    "supported": true,
    "etherscanApi": {
      "apiURL": "https://api.basescan.org/",
      "apiKeyEnvName": "BASESCAN_API_KEY"
    },
    "fetchContractCreationTxUsing": {
      "etherscanApi": true
    }
  },
  "252": {
    "sourcifyName": "Fraxtal",
    "supported": true,
    "etherscanApi": {
      "apiURL": "https://api.fraxscan.com",
      "apiKeyEnvName": "FRAXSCAN_API_KEY"
    },
    "fetchContractCreationTxUsing": {
      "etherscanApi": true
    }
  },
  "2522": {
    "sourcifyName": "Fraxtal Testnet",
    "supported": true,
    "etherscanApi": {
      "apiURL": "https://api-holesky.fraxscan.com",
      "apiKeyEnvName": "FRAXSCAN_API_KEY"
    },
    "fetchContractCreationTxUsing": {
      "etherscanApi": true
    }
  },
  "888": {
    "sourcifyName": "Wanchain Mainnet",
    "supported": true
  },
  "999": {
    "sourcifyName": "Wanchain Testnet",
    "supported": true
  },
  "7668": {
    "sourcifyName": "The Root Network Mainnet",
    "supported": true
  },
  "7672": {
    "sourcifyName": "The Root Network Porcini (Testnet)",
    "supported": true
  },
  "421611": {
    "sourcifyName": "Arbitrum Rinkeby Testnet",
    "supported": false
  },
  "69": {
    "sourcifyName": "Optimism Kovan Testnet",
    "supported": false
  },
  "1149": {
    "sourcifyName": "Symplexia Smart Chain",
    "supported": true,
    "fetchContractCreationTxUsing": {
      "blockscoutScrape": {
        "url": "https://explorer.plexfinance.us/"
      }
    }
  },
  "2000": {
    "sourcifyName": "DogeChain Mainnet",
    "supported": true,
    "fetchContractCreationTxUsing": {
      "blockscoutScrape": {
        "url": "https://explorer.dogechain.dog/"
      }
    }
  },
  "25925": {
    "sourcifyName": "Bitkub Chain Testnet",
    "supported": true,
    "fetchContractCreationTxUsing": {
      "blockscoutScrape": {
        "url": "https://testnet.bkcscan.com/"
      }
    }
  },
  "96": {
    "sourcifyName": "Bitkub Chain",
    "supported": true,
    "fetchContractCreationTxUsing": {
      "blockscoutScrape": {
        "url": "https://bkcscan.com/"
      }
    }
  },
  "25": {
    "sourcifyName": "Cronos Mainnet Beta",
    "supported": true,
    "etherscanApi": {
      "apiURL": "https://api.cronoscan.com/",
      "apiKeyEnvName": "CRONOSCAN_API_KEY"
    },
    "fetchContractCreationTxUsing": {
      "etherscanApi": true
    }
  },
  "1339": {
    "sourcifyName": "Elysium Mainnet Chain",
    "supported": true,
    "fetchContractCreationTxUsing": {
      "blockscoutScrape": {
        "url": "https://blockscout.elysiumchain.tech/"
      }
    }
  },
  "167005": {
    "sourcifyName": "Taiko Grimsvotn L2",
    "supported": false
  },
  "167006": {
    "sourcifyName": "Taiko Eldfell L3",
    "supported": false
  },
  "7777777": {
    "sourcifyName": "ZORA",
    "supported": true,
    "fetchContractCreationTxUsing": {
      "blockscoutApi": {
        "url": "https://explorer.zora.co/"
      }
    }
  },
  "6119": {
    "sourcifyName": "UPTN Mainnet",
    "supported": true,
    "fetchContractCreationTxUsing": {
      "avalancheApi": true
    }
  },
  "13337": {
    "sourcifyName": "BEAM Testnet",
    "supported": true,
    "fetchContractCreationTxUsing": {
      "avalancheApi": true
    }
  },
  "222000222": {
    "sourcifyName": "Kanazawa Testnet",
    "supported": true,
    "fetchContractCreationTxUsing": {
      "avalancheApi": true
    }
  },
  "333000333": {
    "sourcifyName": "MELD",
    "supported": true,
    "fetchContractCreationTxUsing": {
      "avalancheApi": true
    }
  },
  "2222": {
    "sourcifyName": "Kava EVM",
    "supported": true,
    "fetchContractCreationTxUsing": {
      "blockscoutScrape": {
        "url": "https://explorer.kava.io/"
      }
    }
  },
  "32769": {
    "sourcifyName": "Zilliqa EVM",
    "supported": true
  },
  "33101": {
    "sourcifyName": "Zilliqa EVM Testnet",
    "supported": true
  },
  "2221": {
    "sourcifyName": "Kava EVM Testnet",
    "supported": true,
    "fetchContractCreationTxUsing": {
      "blockscoutScrape": {
        "url": "https://explorer.testnet.kava.io/"
      }
    }
  },
  "111000": {
    "sourcifyName": "Siberium Test Network",
    "supported": true,
    "fetchContractCreationTxUsing": {
      "blockscoutScrape": {
        "url": "https://http://explorer.test.siberium.net/"
      }
    }
  },
  "212": {
    "sourcifyName": "MAP Testnet Makalu",
    "supported": true,
    "fetchContractCreationTxUsing": {
      "blockscoutScrape": {
        "url": "https://testnet.maposcan.io/"
      }
    }
  },
  "22776": {
    "sourcifyName": "map-relay-chain Mainnet",
    "supported": true,
    "fetchContractCreationTxUsing": {
      "blockscoutScrape": {
        "url": "https://maposcan.io/"
      }
    }
  },
  "2021": {
    "sourcifyName": "Edgeware EdgeEVM Mainnet",
    "supported": true,
    "fetchContractCreationTxUsing": {
      "blockscoutScrape": {
        "url": "https://edgscan.live/"
      }
    }
  },
  "250": {
    "sourcifyName": "FTM Fantom Opera Mainnet",
    "supported": true
  },
  "42170": {
    "sourcifyName": "Arbitrum Nova",
    "supported": true
  },
  "2037": {
    "sourcifyName": "Kiwi Subnet",
    "supported": true,
    "fetchContractCreationTxUsing": {
      "avalancheApi": true
    }
  },
  "4337": {
    "sourcifyName": "Beam",
    "supported": true,
    "fetchContractCreationTxUsing": {
      "avalancheApi": true
    }
  },
  "78432": {
    "sourcifyName": "Conduit Subnet",
    "supported": false,
    "fetchContractCreationTxUsing": {
      "avalancheApi": true
    }
  },
  "78431": {
    "sourcifyName": "Bulletin Subnet",
    "supported": false,
    "fetchContractCreationTxUsing": {
      "avalancheApi": true
    }
  },
  "78430": {
    "sourcifyName": "Amplify Subnet",
    "supported": false,
    "fetchContractCreationTxUsing": {
      "avalancheApi": true
    }
  },
  "2038": {
    "sourcifyName": "Shrapnel Testnet",
    "supported": true,
    "fetchContractCreationTxUsing": {
      "avalancheApi": true
    }
  },
  "2044": {
    "sourcifyName": "Shrapnel Subnet",
    "supported": true,
    "fetchContractCreationTxUsing": {
      "avalancheApi": true
    }
  },
  "10242": {
    "sourcifyName": "Arthera Mainnet",
    "supported": true,
    "fetchContractCreationTxUsing": {
      "blockscoutApi": {
        "url": "https://explorer.arthera.net/"
      }
    }
  },
  "10243": {
    "sourcifyName": "Arthera Testnet",
    "supported": true,
    "fetchContractCreationTxUsing": {
      "blockscoutApi": {
        "url": "https://explorer-test.arthera.net/"
      }
    }
  },
  "1116": {
    "sourcifyName": "Core Blockchain Mainnet",
    "supported": true,
    "etherscanApi": {
      "apiURL": "https://openapi.coredao.org/",
      "apiKeyEnvName": "COREDAO_API_KEY"
    },
    "fetchContractCreationTxUsing": {
      "etherscanApi": true
    }
  },
  "35441": {
    "sourcifyName": "Q Mainnet",
    "supported": true,
    "fetchContractCreationTxUsing": {
      "blockscoutScrape": {
        "url": "https://explorer.q.org/"
      }
    }
  },
  "35443": {
    "sourcifyName": "Q Testnet",
    "supported": true,
    "fetchContractCreationTxUsing": {
      "blockscoutScrape": {
        "url": "https://explorer.qtestnet.org/"
      }
    }
  },
  "11235": {
    "sourcifyName": "Haqq Mainnet",
    "supported": true,
    "fetchContractCreationTxUsing": {
      "blockscoutApi": {
        "url": "https://explorer.haqq.network/"
      }
    }
  },
  "54211": {
    "sourcifyName": "Haqq Testnet",
    "supported": true,
    "fetchContractCreationTxUsing": {
      "blockscoutApi": {
        "url": "https://explorer.testedge2.haqq.network/"
      }
    }
  },
  "1115": {
    "sourcifyName": "Core Blockchain Testnet",
    "supported": true,
    "etherscanApi": {
      "apiURL": "https://api.test.btcs.network/",
      "apiKeyEnvName": "COREDAO_TESTNET_API_KEY"
    },
    "fetchContractCreationTxUsing": {
      "etherscanApi": true
    }
  },
  "30": {
    "sourcifyName": "Rootstock",
    "supported": true,
    "fetchContractCreationTxUsing": {
      "blockscoutApi": {
        "url": "https://rootstock.blockscout.com/"
      }
    }
  },
  "999999999": {
    "sourcifyName": "ZORA Sepolia Testnet",
    "supported": true,
    "fetchContractCreationTxUsing": {
      "blockscoutApi": {
        "url": "https://sepolia.explorer.zora.energy/"
      }
    }
  },
  "39797": {
    "sourcifyName": "Energi Mainnet",
    "supported": true,
    "fetchContractCreationTxUsing": {
      "blockscoutScrape": {
        "url": "https://explorer.energi.network/"
      }
    }
  },
  "49797": {
    "sourcifyName": "Energi Testnet",
    "supported": true,
    "fetchContractCreationTxUsing": {
      "blockscoutScrape": {
        "url": "https://explorer.test.energi.network/"
      }
    }
  },
  "5000": {
    "sourcifyName": "Mantle Mainnet",
    "supported": true,
    "etherscanApi": {
      "apiURL": "https://api.mantlescan.xyz/",
      "apiKeyEnvName": "MANTLESCAN_API_KEY"
    },
    "fetchContractCreationTxUsing": {
      "etherscanApi": true,
      "blockscoutScrape": {
        "url": "https://explorer.mantle.xyz/"
      }
    }
  },
  "5003": {
    "sourcifyName": "Mantle Sepolia Testnet",
    "supported": true,
    "etherscanApi": {
      "apiURL": "https://api-sepolia.mantlescan.xyz/",
      "apiKeyEnvName": "MANTLESCAN_API_KEY"
    },
    "fetchContractCreationTxUsing": {
      "etherscanApi": true,
      "blockscoutScrape": {
        "url": "https://explorer.sepolia.mantle.xyz/"
      }
    }
  },
  "3737": {
    "sourcifyName": "Crossball Mainnet",
    "supported": true,
    "fetchContractCreationTxUsing": {
      "blockscoutScrape": {
        "url": "https://scan.crossbell.io/"
      }
    }
  },
  "1433": {
    "sourcifyName": "Rikeza Network",
    "supported": true,
    "fetchContractCreationTxUsing": {
      "blockscoutScrape": {
        "url": "https://rikscan.com/"
      }
    }
  },
  "383414847825": {
    "sourcifyName": "Zeniq",
    "supported": true,
    "fetchContractCreationTxUsing": {
      "blockscoutScrape": {
        "url": "https://zeniqscan.com/"
      }
    }
  },
  "1127469": {
    "sourcifyName": "Tiltyard Subnet",
    "supported": true,
    "fetchContractCreationTxUsing": {
      "avalancheApi": true
    }
  },
  "1101": {
    "sourcifyName": "Polygon zkEVM",
    "supported": true,
    "etherscanApi": {
      "apiURL": "https://api-zkevm.polygonscan.com",
      "apiKeyEnvName": "ZKEVM_POLYGONSCAN_API_KEY"
    },
    "fetchContractCreationTxUsing": {
      "etherscanApi": true
    }
  },
  "534352": {
    "sourcifyName": "Scroll",
    "supported": true,
    "etherscanApi": {
      "apiURL": "https://api.scrollscan.com",
      "apiKeyEnvName": "SCROLLSCAN_API_KEY"
    },
    "fetchContractCreationTxUsing": {
      "etherscanApi": true,
      "blockscoutScrape": {
        "url": "https://blockscout.scroll.io/"
      }
    }
  },
  "534351": {
    "sourcifyName": "Scroll Sepolia Testnet",
    "supported": true,
    "etherscanApi": {
      "apiURL": "https://api-sepolia.scrollscan.com",
      "apiKeyEnvName": "SCROLLSCAN_API_KEY"
    },
    "fetchContractCreationTxUsing": {
      "etherscanApi": true,
      "blockscoutScrape": {
        "url": "https://sepolia-blockscout.scroll.io"
      }
    }
  },
  "34443": {
    "sourcifyName": "Mode",
    "supported": true,
    "fetchContractCreationTxUsing": {
      "blockscoutScrape": {
        "url": "https://explorer.mode.network/"
      }
    }
  },
  "919": {
    "sourcifyName": "Mode Testnet",
    "supported": true,
    "fetchContractCreationTxUsing": {
      "blockscoutApi": {
        "url": "https://sepolia.explorer.mode.network/"
      }
    }
  },
  "1030": {
    "sourcifyName": "Conflux eSpace",
    "supported": true,
    "etherscanApi": {
      "apiURL": "https://evmapi.confluxscan.net"
    },
    "fetchContractCreationTxUsing": {
      "etherscanApi": true
    }
  },
  "42766": {
    "sourcifyName": "ZKFair Mainnet",
    "supported": true,
    "fetchContractCreationTxUsing": {
      "etherscanApi": true,
      "blockscoutApi": {
        "url": "https://scan.zkfair.io/"
      }
    }
  },
  "1890": {
    "sourcifyName": "Lightlink Phoenix Mainnet",
    "supported": true,
    "fetchContractCreationTxUsing": {
      "blockscoutApi": {
        "url": "https://phoenix.lightlink.io/"
      }
    }
  },
  "1891": {
    "sourcifyName": "Lightlink Pegasus Testnet",
    "supported": true,
    "fetchContractCreationTxUsing": {
      "blockscoutApi": {
        "url": "https://pegasus.lightlink.io/"
      }
    }
  },
  "255": {
    "sourcifyName": "Kroma",
    "supported": true,
    "etherscanApi": {
      "apiURL": "https://api.kromascan.com",
      "apiKeyEnvName": "KROMASCAN_API_KEY"
    },
    "fetchContractCreationTxUsing": {
      "etherscanApi": true,
      "blockscoutApi": {
        "url": "https://blockscout.kroma.network/"
      }
    }
  },
  "2358": {
    "sourcifyName": "Kroma Sepolia",
    "supported": true,
    "etherscanApi": {
      "apiURL": "https://api-sepolia.kromascan.com",
      "apiKeyEnvName": "KROMASCAN_API_KEY"
    },
    "fetchContractCreationTxUsing": {
      "etherscanApi": true,
      "blockscoutApi": {
        "url": "https://blockscout.sepolia.kroma.network/"
      }
    }
  },
  "4000": {
    "sourcifyName": "Ozone Chain Mainnet",
    "supported": true,
    "fetchContractCreationTxUsing": {
      "blockscoutScrape": {
        "url": "https://ozonescan.io/"
      }
    }
  },
  "648": {
    "sourcifyName": "Endurance Smart Chain Mainnet",
    "supported": true,
    "fetchContractCreationTxUsing": {
      "blockscoutApi": {
        "url": "https://explorer-endurance.fusionist.io/"
      }
    }
  },
  "4157": {
    "sourcifyName": "CrossFi Chain Testnet",
    "supported": true
  },
  "710420": {
    "sourcifyName": "Tiltyard Mainnet",
    "supported": true,
    "fetchContractCreationTxUsing": {
      "avalancheApi": true
    }
  },
  "13381": {
    "sourcifyName": "Phoenix Mainnet",
    "supported": true,
    "fetchContractCreationTxUsing": {
      "blockscoutScrape": {
        "url": "https://phoenixplorer.com/"
      }
    }
  },
  "202401": {
    "sourcifyName": "YMTECH-BESU Testnet",
    "supported": true,
    "fetchContractCreationTxUsing": {
      "blockscoutApi": {
        "url": "http://39.119.118.198/"
      }
    }
  },
  "1291": {
    "sourcifyName": "Swisstronik Testnet",
    "supported": true,
    "fetchContractCreationTxUsing": {
      "blockscoutApi": {
        "url": "https://explorer-evm.testnet.swisstronik.com/"
      }
    },
    "rpc": ["https://json-rpc.testnet.swisstronik.com"]
  },
  "80002": {
    "sourcifyName": "Polygon Amoy Testnet",
    "supported": true,
    "etherscanApi": {
      "apiURL": "https://api-amoy.polygonscan.com/"
    },
    "fetchContractCreationTxUsing": {
      "etherscanApi": true
    }
  },
  "666666666": {
    "sourcifyName": "DEGEN Chain",
    "supported": true,
    "fetchContractCreationTxUsing": {
      "blockscoutApi": {
        "url": "https://explorer.degen.tips/"
      }
    }
  },
  "105105": {
    "sourcifyName": "Stratis Mainnet",
    "supported": true,
    "fetchContractCreationTxUsing": {
      "blockscoutApi": {
        "url": "https://explorer.stratisevm.com/"
      }
    }
  },
  "205205": {
    "sourcifyName": "Auroria Testnet",
    "supported": true,
    "fetchContractCreationTxUsing": {
      "blockscoutApi": {
        "url": "https://auroria.explorer.stratisevm.com/"
      }
    }
  },
  "4200": {
    "sourcifyName": "Merlin Mainnet",
    "supported": true,
    "fetchContractCreationTxUsing": {
      "blockscoutApi": {
        "url": "https://scan.merlinchain.io/api/"
      }
    }
  },
  "6321": {
    "sourcifyName": "Aura Euphoria Testnet",
    "supported": true
  },
  "6322": {
    "sourcifyName": "Aura Xstaxy Mainnet",
    "supported": true
  },
  "200901": {
    "sourcifyName": "Bitlayer Mainnet",
    "supported": true
  },
  "200810": {
    "sourcifyName": "Bitlayer Testnet",
    "supported": true
  },
  "690": {
    "sourcifyName": "Redstone",
    "supported": true,
    "fetchContractCreationTxUsing": {
      "blockscoutApi": {
        "url": "https://explorer.redstone.xyz/api"
      }
    }
  },
  "17069": {
    "sourcifyName": "Garnet Holesky",
    "supported": true,
    "fetchContractCreationTxUsing": {
      "blockscoutApi": {
        "url": "https://explorer.garnetchain.com/api"
      }
    }
  },
  "12898": {
    "sourcifyName": "PlayFair Testnet Subnet",
    "supported": true,
    "fetchContractCreationTxUsing": {
      "avalancheApi": true
    }
  },
  "19011": {
    "sourcifyName": "HOME Verse Mainnet",
    "supported": true
  },
  "10849": {
    "sourcifyName": "Lamina1",
    "supported": true,
    "fetchContractCreationTxUsing": {
      "avalancheApi": true
    }
  },
  "10850": {
    "sourcifyName": "Lamina1 Identity",
    "supported": true,
    "fetchContractCreationTxUsing": {
      "avalancheApi": true
    }
  },
  "764984": {
    "sourcifyName": "Lamina1 Testnet",
    "supported": true,
    "fetchContractCreationTxUsing": {
      "avalancheApi": true
    }
  },
  "767368": {
    "sourcifyName": "Lamina1 Identity Testnet",
    "supported": true,
    "fetchContractCreationTxUsing": {
      "avalancheApi": true
    }
  },
<<<<<<< HEAD
  "100009": {
    "sourcifyName": "VeChain Mainnet",
    "supported": true,
    "rpc": []
  },
  "100010": {
    "sourcifyName": "VeChain Testnet",
    "supported": true,
    "rpc": []
=======
  "84532": {
    "sourcifyName": "Base Sepolia Tesnet",
    "supported": true,
    "fetchContractCreationTxUsing": {
      "etherscanApi": true
    },
    "etherscanApi": {
      "apiURL": "https://api-sepolia.basescan.org/"
    }
  },
  "59144": {
    "sourcifyName": "Linea Mainnet",
    "supported": true,
    "etherscanApi": {
      "apiURL": "https://api.lineascan.build",
      "apiKeyEnvName": "LINEASCAN_API_KEY"
    },
    "fetchContractCreationTxUsing": {
      "etherscanApi": true
    }
  },
  "59141": {
    "sourcifyName": "Linea Sepolia",
    "supported": true,
    "etherscanApi": {
      "apiURL": "https://api-sepolia.lineascan.build",
      "apiKeyEnvName": "LINEASCAN_API_KEY"
    },
    "fetchContractCreationTxUsing": {
      "etherscanApi": true
    }
  },
  "841": {
    "sourcifyName": "Taraxa Mainnet",
    "supported": true,
    "fetchContractCreationTxUsing": {
      "blockscoutApi": {
        "url": "https://tara.to/api"
      }
    }
  },
  "842": {
    "sourcifyName": "Taraxa Testnet",
    "supported": true
>>>>>>> 01139bdd
  }
}<|MERGE_RESOLUTION|>--- conflicted
+++ resolved
@@ -1694,7 +1694,6 @@
       "avalancheApi": true
     }
   },
-<<<<<<< HEAD
   "100009": {
     "sourcifyName": "VeChain Mainnet",
     "supported": true,
@@ -1704,7 +1703,6 @@
     "sourcifyName": "VeChain Testnet",
     "supported": true,
     "rpc": []
-=======
   "84532": {
     "sourcifyName": "Base Sepolia Tesnet",
     "supported": true,
@@ -1749,6 +1747,5 @@
   "842": {
     "sourcifyName": "Taraxa Testnet",
     "supported": true
->>>>>>> 01139bdd
   }
 }