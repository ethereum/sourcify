--- conflicted
+++ resolved
@@ -1479,17 +1479,15 @@
       }
     }
   },
-<<<<<<< HEAD
   "4157": {
     "sourcifyName": "CrossFi Chain Testnet",
     "supported": true
-=======
+  },
   "710420": {
     "sourcifyName": "Tiltyard Mainnet",
     "supported": true,
     "fetchContractCreationTxUsing": {
       "avalancheApi": true
     }
->>>>>>> 8203176b
   }
 }