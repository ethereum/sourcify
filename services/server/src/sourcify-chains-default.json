--- conflicted
+++ resolved
@@ -1386,7 +1386,6 @@
       }
     }
   },
-<<<<<<< HEAD
   "34443": {
     "sourcifyName": "Mode",
     "supported": true,
@@ -1403,7 +1402,8 @@
       "blockscoutApi": {
         "url": "https://sepolia.explorer.mode.network/"
       }
-=======
+    }
+  },
   "1030": {
     "sourcifyName": "Conflux eSpace",
     "supported": true,
@@ -1412,7 +1412,6 @@
     },
     "fetchContractCreationTxUsing": {
       "etherscanApi": true
->>>>>>> daf68913
     }
   },
   "42766": {
