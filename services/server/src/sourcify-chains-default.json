{
  "1": {
    "sourcifyName": "Ethereum Mainnet",
    "supported": true,
    "etherscanApi": {
      "apiURL": "https://api.etherscan.io",
      "apiKeyEnvName": "ETHERSCAN_API_KEY"
    },
    "fetchContractCreationTxUsing": {
      "etherscanApi": true
    },
    "rpc": [
      {
        "type": "FetchRequest",
        "url": "https://rpc.mainnet.ethpandaops.io",
        "headers": [
          {
            "headerName": "CF-Access-Client-Id",
            "headerEnvName": "CF_ACCESS_CLIENT_ID"
          },
          {
            "headerName": "CF-Access-Client-Secret",
            "headerEnvName": "CF_ACCESS_CLIENT_SECRET"
          }
        ]
      },
      {
        "type": "Alchemy",
        "url": "https://eth-mainnet.g.alchemy.com/v2/{ALCHEMY_API_KEY}",
        "apiKeyEnvName": "ALCHEMY_API_KEY"
      }
    ]
  },
  "17000": {
    "sourcifyName": "Ethereum Holesky Testnet",
    "supported": true,
    "etherscanApi": {
      "apiURL": "https://api-holesky.etherscan.io",
      "apiKeyEnvName": "ETHERSCAN_API_KEY"
    },
    "fetchContractCreationTxUsing": {
      "etherscanApi": true
    },
    "rpc": [
      "https://rpc.holesky.ethpandaops.io"
    ]
  },
  "5": {
    "sourcifyName": "Ethereum Goerli Testnet",
    "supported": true,
    "etherscanApi": {
      "apiURL": "https://api-goerli.etherscan.io",
      "apiKeyEnvName": "ETHERSCAN_API_KEY"
    },
    "fetchContractCreationTxUsing": {
      "etherscanApi": true
    },
    "rpc": [
      {
        "type": "FetchRequest",
        "url": "https://rpc.goerli.ethpandaops.io",
        "headers": [
          {
            "headerName": "CF-Access-Client-Id",
            "headerEnvName": "CF_ACCESS_CLIENT_ID"
          },
          {
            "headerName": "CF-Access-Client-Secret",
            "headerEnvName": "CF_ACCESS_CLIENT_SECRET"
          }
        ]
      },
      {
        "type": "Alchemy",
        "url": "https://eth-goerli.g.alchemy.com/v2/{ALCHEMY_API_KEY}",
        "apiKeyEnvName": "ALCHEMY_API_KEY"
      }
    ]
  },
  "11155111": {
    "sourcifyName": "Ethereum Sepolia Testnet",
    "supported": true,
    "etherscanApi": {
      "apiURL": "https://api-sepolia.etherscan.io",
      "apiKeyEnvName": "ETHERSCAN_API_KEY"
    },
    "rpc": [
      {
        "type": "FetchRequest",
        "url": "https://rpc.sepolia.ethpandaops.io",
        "headers": [
          {
            "headerName": "CF-Access-Client-Id",
            "headerEnvName": "CF_ACCESS_CLIENT_ID"
          },
          {
            "headerName": "CF-Access-Client-Secret",
            "headerEnvName": "CF_ACCESS_CLIENT_SECRET"
          }
        ]
      },
      {
        "type": "Alchemy",
        "url": "https://eth-sepolia.g.alchemy.com/v2/{ALCHEMY_API_KEY}",
        "apiKeyEnvName": "ALCHEMY_API_KEY"
      }
    ],
    "fetchContractCreationTxUsing": {
      "etherscanApi": true
    }
  },
  "369": {
    "sourcifyName": "PulseChain Mainnet",
    "supported": true,
    "fetchContractCreationTxUsing": {
      "blockscoutScrape": {
        "url": "https://scan.pulsechain.com/"
      }
    }
  },
  "3": {
    "sourcifyName": "Ethereum Ropsten Testnet",
    "supported": false
  },
  "4": {
    "sourcifyName": "Ethereum Rinkeby Testnet",
    "supported": false
  },
  "51": {
    "sourcifyName": "Apothem",
    "supported": true,
    "fetchContractCreationTxUsing": {
      "blocksScanApi": {
        "url": "https://apothem.blocksscan.io/"
      }
    }
  },
  "56": {
    "sourcifyName": "Binance Smart Chain Mainnet",
    "supported": true,
    "etherscanApi": {
      "apiURL": "https://api.bscscan.com",
      "apiKeyEnvName": "BSCSCAN_API_KEY"
    },
    "fetchContractCreationTxUsing": {
      "etherscanApi": true
    }
  },
  "61": {
    "sourcifyName": "Ethereum Classic Mainnet",
    "supported": true,
    "fetchContractCreationTxUsing": {
      "blockscoutApi": {
        "url": "https://etc.blockscout.com/"
      }
    }
  },
  "77": {
    "sourcifyName": "POA Sokol",
    "supported": false
  },
  "82": {
    "sourcifyName": "Meter Mainnet",
    "supported": true,
    "fetchContractCreationTxUsing": {
      "meterApi": {
        "url": "https://api.meter.io:8000/"
      }
    }
  },
  "83": {
    "sourcifyName": "Meter Testnet",
    "supported": true,
    "fetchContractCreationTxUsing": {
      "meterApi": {
        "url": "https://api.meter.io:4000/"
      }
    }
  },
  "97": {
    "sourcifyName": "Binance Smart Chain Testnet",
    "supported": true,
    "etherscanApi": {
      "apiURL": "https://api-testnet.bscscan.com",
      "apiKeyEnvName": "BSCSCAN_API_KEY"
    },
    "fetchContractCreationTxUsing": {
      "etherscanApi": true
    }
  },
  "100": {
    "sourcifyName": "Gnosis Mainnet",
    "supported": true,
    "etherscanApi": {
      "apiURL": "https://api.gnosisscan.io",
      "apiKeyEnvName": "GNOSISSCAN_API_KEY"
    },
    "fetchContractCreationTxUsing": {
      "blockscoutApi": {
        "url": "https://gnosis.blockscout.com/"
      },
      "etherscanApi": true
    }
  },
  "295": {
    "sourcifyName": "Hedera Mainnet",
    "supported": true
  },
  "300": {
    "sourcifyName": "Optimism on GC",
    "supported": false
  },
  "314": {
    "sourcifyName": "Filecoin - Mainnet",
    "supported": true
  },
  "314159": {
    "sourcifyName": "Filecoin - Calibration testnet",
    "supported": true
  },
  "137": {
    "sourcifyName": "Polygon Mainnet",
    "supported": true,
    "etherscanApi": {
      "apiURL": "https://api.polygonscan.com",
      "apiKeyEnvName": "POLYGONSCAN_API_KEY"
    },
    "fetchContractCreationTxUsing": {
      "etherscanApi": true
    },
    "rpc": [
      {
        "type": "Alchemy",
        "url": "https://polygon-mainnet.g.alchemy.com/v2/{ALCHEMY_API_KEY}",
        "apiKeyEnvName": "ALCHEMY_API_KEY"
      }
    ]
  },
  "534": {
    "sourcifyName": "Candle",
    "supported": false
  },
  "42220": {
    "sourcifyName": "Celo Mainnet",
    "supported": true,
    "etherscanApi": {
      "apiURL": "https://api.celoscan.io",
      "apiKeyEnvName": "CELOSCAN_API_KEY"
    },
    "fetchContractCreationTxUsing": {
      "etherscanApi": true,
      "blockscoutScrape": {
        "url": "https://explorer.celo.org/mainnet/"
      }
    }
  },
  "44787": {
    "sourcifyName": "Celo Alfajores Testnet",
    "supported": true,
    "etherscanApi": {
      "apiURL": "https://api-alfajores.celoscan.io",
      "apiKeyEnvName": "CELOSCAN_API_KEY"
    },
    "fetchContractCreationTxUsing": {
      "etherscanApi": true,
      "blockscoutScrape": {
        "url": "https://explorer.celo.org/alfajores/"
      }
    }
  },
  "62320": {
    "sourcifyName": "Celo Baklava Testnet",
    "supported": true,
    "fetchContractCreationTxUsing": {
      "blockscoutScrape": {
        "url": "https://baklava-blockscout.celo-testnet.org/"
      }
    }
  },
  "80001": {
    "sourcifyName": "Polygon Mumbai Testnet",
    "supported": true,
    "etherscanApi": {
      "apiURL": "https://api-testnet.polygonscan.com",
      "apiKeyEnvName": "POLYGONSCAN_API_KEY"
    },
    "fetchContractCreationTxUsing": {
      "etherscanApi": true
    },
    "rpc": [
      {
        "type": "Alchemy",
        "url": "https://polygon-mumbai.g.alchemy.com/v2/{ALCHEMY_API_KEY}",
        "apiKeyEnvName": "ALCHEMY_API_KEY"
      }
    ]
  },
  "42161": {
    "sourcifyName": "Arbitrum One Mainnet",
    "supported": true,
    "etherscanApi": {
      "apiURL": "https://api.arbiscan.io",
      "apiKeyEnvName": "ARBISCAN_API_KEY"
    },
    "fetchContractCreationTxUsing": {
      "etherscanApi": true
    },
    "rpc": [
      {
        "type": "Alchemy",
        "url": "https://arb-mainnet.g.alchemy.com/v2/{ALCHEMY_API_KEY}",
        "apiKeyEnvName": "ALCHEMY_API_KEY_ARBITRUM"
      }
    ]
  },
  "421613": {
    "sourcifyName": "Arbitrum Goerli Testnet",
    "supported": false
  },
  "421614": {
    "sourcifyName": "Arbitrum Sepolia Testnet",
    "supported": true,
    "etherscanApi": {
      "apiURL": "https://api-sepolia.arbiscan.io",
      "apiKeyEnvName": "ARBISCAN_API_KEY"
    },
    "fetchContractCreationTxUsing": {
      "etherscanApi": true
    }
  },
  "43113": {
    "sourcifyName": "Avalanche Fuji Testnet",
    "supported": true,
    "fetchContractCreationTxUsing": {
      "avalancheApi": true
    }
  },
  "43114": {
    "sourcifyName": "Avalanche C-Chain Mainnet",
    "supported": true,
    "fetchContractCreationTxUsing": {
      "avalancheApi": true
    }
  },
  "57": {
    "sourcifyName": "Syscoin Mainnet",
    "supported": true,
    "fetchContractCreationTxUsing": {
      "blockscoutScrape": {
        "url": "https://explorer.syscoin.org/"
      }
    }
  },
  "5700": {
    "sourcifyName": "Syscoin Testnet Tanenbaum",
    "supported": true,
    "fetchContractCreationTxUsing": {
      "blockscoutScrape": {
        "url": "https://tanenbaum.io/"
      }
    }
  },
  "570": {
    "sourcifyName": "Rollux Mainnet",
    "supported": true,
    "fetchContractCreationTxUsing": {
      "blockscoutApi": {
        "url": "https://explorer.rollux.com/"
      }
    }
  },
  "57000": {
    "sourcifyName": "Rollux Testnet Tanenbaum",
    "supported": true,
    "fetchContractCreationTxUsing": {
      "blockscoutApi": {
        "url": "https://rollux.tanenbaum.io/"
      }
    }
  },
  "40": {
    "sourcifyName": "Telos Mainnet",
    "supported": true,
    "fetchContractCreationTxUsing": {
      "telosApi": {
        "url": "https://mainnet.telos.net/"
      }
    }
  },
  "41": {
    "sourcifyName": "Telos Testnet",
    "supported": true,
    "fetchContractCreationTxUsing": {
      "telosApi": {
        "url": "https://testnet.telos.net/"
      }
    }
  },
  "8": {
    "sourcifyName": "Ubiq Mainnet",
    "supported": true
  },
  "311752642": {
    "sourcifyName": "Oneledger Mainnet",
    "supported": true,
    "rpc": [
      "https://mainnet-rpc.oneledger.network"
    ],
    "fetchContractCreationTxUsing": {
      "blockscoutScrape": {
        "url": "https://mainnet-explorer.oneledger.network/"
      }
    }
  },
  "4216137055": {
    "sourcifyName": "OneLedger Testnet Frankenstein",
    "supported": false
  },
  "10": {
    "sourcifyName": "Optimism Mainnet",
    "supported": true,
    "etherscanApi": {
      "apiURL": "https://api-optimistic.etherscan.io",
      "apiKeyEnvName": "OPTIMISMSCAN_API_KEY"
    },
    "fetchContractCreationTxUsing": {
      "etherscanApi": true
    },
    "rpc": [
      {
        "type": "Alchemy",
        "url": "https://opt-mainnet.g.alchemy.com/v2/{ALCHEMY_API_KEY}",
        "apiKeyEnvName": "ALCHEMY_API_KEY_OPTIMISM"
      }
    ]
  },
  "420": {
    "sourcifyName": "Optimism Goerli",
    "supported": false
  },
  "11155420": {
    "sourcifyName": "OP Sepolia Testnet",
    "supported": true,
    "etherscanApi": {
      "apiURL": "https://api-sepolia-optimistic.etherscan.io",
      "apiKeyEnvName": "OPTIMISMSCAN_API_KEY"
    },
    "fetchContractCreationTxUsing": {
      "etherscanApi": true
    },
    "rpc": [
      {
        "type": "Alchemy",
        "url": "https://opt-sepolia.g.alchemy.com/v2/{ALCHEMY_API_KEY}",
        "apiKeyEnvName": "ALCHEMY_API_KEY_OPTIMISM"
      }
    ]
  },
  "28": {
    "sourcifyName": "Boba Network Rinkeby Testnet",
    "supported": false
  },
  "288": {
    "sourcifyName": "Boba Mainnet",
    "supported": true,
    "fetchContractCreationTxUsing": {
      "blockscoutScrape": {
        "url": "https://blockexplorer.boba.network/"
      }
    }
  },
  "106": {
    "sourcifyName": "Velas Mainnet",
    "supported": true,
    "fetchContractCreationTxUsing": {
      "blockscoutScrape": {
        "url": "https://evmexplorer.velas.com/"
      }
    }
  },
  "1313161554": {
    "sourcifyName": "Aurora Mainnet",
    "supported": true,
    "fetchContractCreationTxUsing": {
      "blockscoutApi": {
        "url": "https://explorer.mainnet.aurora.dev/"
      }
    }
  },
  "9996": {
    "sourcifyName": "Mind Smart Chain Mainnet",
    "supported": true,
    "fetchContractCreationTxUsing": {
      "blockscoutScrape": {
        "url": "https://mainnet.mindscan.info/"
      }
    }
  },
  "9977": {
    "sourcifyName": "Mind Smart Chain Testnet",
    "supported": true,
    "fetchContractCreationTxUsing": {
      "blockscoutScrape": {
        "url": "https://testnet.mindscan.info/"
      }
    }
  },
  "1313161555": {
    "sourcifyName": "Aurora Testnet",
    "supported": true,
    "fetchContractCreationTxUsing": {
      "blockscoutScrape": {
        "url": "https://explorer.testnet.aurora.dev/"
      }
    }
  },
  "1284": {
    "sourcifyName": "Moonbeam",
    "supported": true,
    "etherscanApi": {
      "apiURL": "https://api-moonbeam.moonscan.io",
      "apiKeyEnvName": "MOONSCAN_MOONBEAM_API_KEY"
    },
    "fetchContractCreationTxUsing": {
      "etherscanApi": true
    }
  },
  "1285": {
    "sourcifyName": "Moonriver",
    "supported": true,
    "etherscanApi": {
      "apiURL": "https://api-moonriver.moonscan.io",
      "apiKeyEnvName": "MOONSCAN_MOONRIVER_API_KEY"
    },
    "fetchContractCreationTxUsing": {
      "etherscanApi": true
    }
  },
  "1287": {
    "sourcifyName": "Moonbase",
    "supported": true,
    "etherscanApi": {
      "apiURL": "https://api-moonbase.moonscan.io"
    },
    "fetchContractCreationTxUsing": {
      "etherscanApi": true
    }
  },
  "11297108109": {
    "sourcifyName": "Palm",
    "supported": true,
    "fetchContractCreationTxUsing": {
      "blockscoutScrape": {
        "url": "https://explorer.palm.io/"
      }
    },
    "rpc": [
      {
        "type": "Infura",
        "url": "https://palm-mainnet.infura.io/v3/{INFURA_API_KEY}",
        "apiKeyEnvName": "INFURA_API_KEY"
      }
    ]
  },
  "11297108099": {
    "sourcifyName": "Palm Testnet",
    "supported": true,
    "fetchContractCreationTxUsing": {
      "blockscoutScrape": {
        "url": "https://explorer.palm-uat.xyz/"
      }
    },
    "rpc": [
      {
        "type": "Infura",
        "url": "https://palm-testnet.infura.io/v3/{INFURA_API_KEY}",
        "apiKeyEnvName": "INFURA_API_KEY"
      }
    ]
  },
  "122": {
    "sourcifyName": "Fuse Mainnet",
    "supported": true,
    "fetchContractCreationTxUsing": {
      "blockscoutApi": {
        "url": "https://explorer.fuse.io/"
      }
    }
  },
  "43": {
    "sourcifyName": "Darwinia Pangolin Testnet",
    "supported": false
  },
  "44": {
    "sourcifyName": "Darwinia Crab Mainnet",
    "supported": true
  },
  "9000": {
    "sourcifyName": "Evmos Testnet",
    "supported": true,
    "fetchContractCreationTxUsing": {
      "blockscoutScrape": {
        "url": "https://testnet.evmos.explorers.guru/"
      }
    }
  },
  "9001": {
    "sourcifyName": "Evmos Mainnet",
    "supported": true,
    "fetchContractCreationTxUsing": {
      "blockscoutScrape": {
        "url": "https://evm.evmos.org/"
      }
    }
  },
  "62621": {
    "sourcifyName": "MultiVAC Mainnet",
    "supported": true
  },
  "11111": {
    "sourcifyName": "WAGMI Testnet",
    "supported": true,
    "fetchContractCreationTxUsing": {
      "avalancheApi": true
    }
  },
  "192837465": {
    "sourcifyName": "Gather Mainnet",
    "supported": true,
    "fetchContractCreationTxUsing": {
      "blockscoutScrape": {
        "url": "https://explorer.gather.network/"
      }
    }
  },
  "486217935": {
    "sourcifyName": "Gather Devnet",
    "supported": false,
    "fetchContractCreationTxUsing": {
      "blockscoutScrape": {
        "url": "https://devnet-explorer.gather.network/"
      }
    }
  },
  "356256156": {
    "sourcifyName": "Gather Testnet",
    "supported": false,
    "fetchContractCreationTxUsing": {
      "blockscoutScrape": {
        "url": "https://testnet-explorer.gather.network/"
      }
    }
  },
  "335": {
    "sourcifyName": "DFK Chain Testnet",
    "supported": true,
    "fetchContractCreationTxUsing": {
      "avalancheApi": true
    }
  },
  "53935": {
    "sourcifyName": "DFK Chain Mainnet",
    "supported": true,
    "fetchContractCreationTxUsing": {
      "avalancheApi": true
    }
  },
  "73799": {
    "sourcifyName": "Energy Web Volta Testnet",
    "supported": true,
    "fetchContractCreationTxUsing": {
      "blockscoutScrape": {
        "url": "https://volta-explorer.energyweb.org/"
      }
    }
  },
  "246": {
    "sourcifyName": "Energy Web Chain",
    "supported": true,
    "fetchContractCreationTxUsing": {
      "blockscoutScrape": {
        "url": "https://explorer.energyweb.org/"
      }
    }
  },
  "71401": {
    "sourcifyName": "Godwoken testnet v1.1",
    "supported": true,
    "fetchContractCreationTxUsing": {
      "blockscoutScrape": {
        "url": "https://gw-testnet-explorer.nervosdao.community/"
      }
    }
  },
  "71402": {
    "sourcifyName": "Godwoken mainnet v1.1",
    "supported": true,
    "fetchContractCreationTxUsing": {
      "blockscoutScrape": {
        "url": "https://gw-mainnet-explorer.nervosdao.community/"
      }
    }
  },
  "432201": {
    "sourcifyName": "Dexalot Testnet",
    "supported": true,
    "fetchContractCreationTxUsing": {
      "avalancheApi": true
    }
  },
  "432204": {
    "sourcifyName": "Dexalot Mainnet",
    "supported": true,
    "fetchContractCreationTxUsing": {
      "avalancheApi": true
    }
  },
  "103090": {
    "sourcifyName": "Crystaleum Mainnet",
    "supported": false,
    "fetchContractCreationTxUsing": {
      "blockscoutScrape": {
        "url": "https://scan.crystaleum.org/"
      }
    }
  },
  "420666": {
    "sourcifyName": "Kekchain Testnet (kektest)",
    "supported": false,
    "fetchContractCreationTxUsing": {
      "blockscoutScrape": {
        "url": "https://testnet-explorer.kekchain.com/"
      }
    }
  },
  "420420": {
    "sourcifyName": "Kekchain Main Net (kekistan)",
    "supported": false,
    "fetchContractCreationTxUsing": {
      "blockscoutScrape": {
        "url": "https://mainnet-explorer.kekchain.com/"
      }
    }
  },
  "7700": {
    "sourcifyName": "Canto Mainnet",
    "supported": true,
    "fetchContractCreationTxUsing": {
      "blockscoutScrape": {
        "url": "https://tuber.build/"
      }
    }
  },
  "7701": {
    "sourcifyName": "Canto Testnet",
    "supported": true,
    "fetchContractCreationTxUsing": {
      "blockscoutApi": {
        "url": "https://testnet.tuber.build/"
      }
    }
  },
  "99": {
    "sourcifyName": "POA Network Core",
    "supported": false,
    "fetchContractCreationTxUsing": {
      "blockscoutApi": {
        "url": "https://blockscout.com/poa/core/"
      }
    }
  },
  "592": {
    "sourcifyName": "Astar (EVM)",
    "supported": false,
    "fetchContractCreationTxUsing": {
      "blockscoutScrape": {
        "url": "https://blockscout.com/astar/"
      }
    }
  },
  "10200": {
    "sourcifyName": "Gnosis Chiado Testnet",
    "supported": true,
    "fetchContractCreationTxUsing": {
      "blockscoutApi": {
        "url": "https://blockscout.chiadochain.net/"
      }
    }
  },
  "1001": {
    "sourcifyName": "Klaytn Testnet Baobab",
    "supported": true,
    "fetchContractCreationTxUsing": {
      "blockscoutScrape": {
        "url": "https://klaytn-testnet.blockscout.com/"
      }
    }
  },
  "8217": {
    "sourcifyName": "Klaytn Mainnet Cypress",
    "supported": false,
    "fetchContractCreationTxUsing": {
      "blockscoutScrape": {
        "url": "https://klaytn-mainnet.blockscout.com/"
      }
    }
  },
  "336": {
    "sourcifyName": "Shiden (EVM)",
    "supported": true,
    "fetchContractCreationTxUsing": {
      "blockscoutScrape": {
        "url": "https://blockscout.com/shiden/"
      }
    }
  },
  "28528": {
    "sourcifyName": "Optimism Bedrock: Goerli Alpha Testnet",
    "supported": false,
    "fetchContractCreationTxUsing": {
      "blockscoutScrape": {
        "url": "https://blockscout.com/optimism/bedrock-alpha/"
      }
    }
  },
  "7001": {
    "sourcifyName": "ZetaChain: Athens Testnet",
    "supported": true,
    "fetchContractCreationTxUsing": {
      "blockscoutScrape": {
        "url": "https://blockscout.athens2.zetachain.com/"
      }
    }
  },
  "42262": {
    "sourcifyName": "Oasis Emerald Mainnet",
    "supported": true,
    "fetchContractCreationTxUsing": {
      "blockscoutScrape": {
        "url": "https://explorer.emerald.oasis.dev/"
      }
    }
  },
  "42261": {
    "sourcifyName": "Oasis Emerald Testnet",
    "supported": true,
    "fetchContractCreationTxUsing": {
      "blockscoutScrape": {
        "url": "https://testnet.explorer.emerald.oasis.dev/"
      }
    }
  },
  "23294": {
    "sourcifyName": "Oasis Sapphire Mainnet",
    "supported": true,
    "fetchContractCreationTxUsing": {
      "blockscoutScrape": {
        "url": "https://explorer.sapphire.oasis.io/"
      }
    }
  },
  "23295": {
    "sourcifyName": "Oasis Sapphire Testnet",
    "supported": true,
    "fetchContractCreationTxUsing": {
      "blockscoutScrape": {
        "url": "https://testnet.explorer.sapphire.oasis.dev/"
      }
    }
  },
  "19": {
    "sourcifyName": "Songbird Canary Network",
    "supported": true,
    "fetchContractCreationTxUsing": {
      "blockscoutScrape": {
        "url": "https://songbird-explorer.flare.network/"
      }
    }
  },
  "14": {
    "sourcifyName": "Flare Mainnet",
    "supported": false,
    "fetchContractCreationTxUsing": {
      "blockscoutScrape": {
        "url": "https://flare-explorer.flare.network/"
      }
    }
  },
  "2047": {
    "sourcifyName": "Stratos Testnet (Mesos)",
    "supported": true,
    "fetchContractCreationTxUsing": {
      "blockscoutScrape": {
        "url": "https://web3-explorer-mesos.thestratos.org/"
      }
    }
  },
  "2048": {
    "sourcifyName": "Stratos Mainnet",
    "supported": true,
    "fetchContractCreationTxUsing": {
      "blockscoutScrape": {
        "url": "https://web3-explorer.thestratos.org/"
      }
    }
  },
  "641230": {
    "sourcifyName": "Bear Network Chain Mainnet",
    "supported": true,
    "fetchContractCreationTxUsing": {
      "blockscoutScrape": {
        "url": "https://brnkscan.bearnetwork.net/"
      }
    }
  },
  "957": {
    "sourcifyName": "Lyra Mainnet",
    "supported": true,
    "fetchContractCreationTxUsing": {
      "blockscoutApi": {
        "url": "https://explorer.lyra.finance/"
      }
    }
  },
  "84531": {
    "sourcifyName": "Base Goerli Testnet",
    "supported": true,
    "etherscanApi": {
      "apiURL": "https://api-goerli.basescan.org/"
    },
    "fetchContractCreationTxUsing": {
      "etherscanApi": true
    }
  },
  "8453": {
    "sourcifyName": "Base Mainnet",
    "supported": true,
    "etherscanApi": {
      "apiURL": "https://api.basescan.org/",
      "apiKeyEnvName": "BASESCAN_API_KEY"
    },
    "fetchContractCreationTxUsing": {
      "etherscanApi": true
    }
  },
  "888": {
    "sourcifyName": "Wanchain Mainnet",
    "supported": true
  },
  "999": {
    "sourcifyName": "Wanchain Testnet",
    "supported": true
  },
  "7668": {
    "sourcifyName": "The Root Network Mainnet",
    "supported": true
  },
  "7672": {
    "sourcifyName": "The Root Network Porcini (Testnet)",
    "supported": true
  },
  "421611": {
    "sourcifyName": "Arbitrum Rinkeby Testnet",
    "supported": false
  },
  "69": {
    "sourcifyName": "Optimism Kovan Testnet",
    "supported": false
  },
  "1149": {
    "sourcifyName": "Symplexia Smart Chain",
    "supported": true,
    "fetchContractCreationTxUsing": {
      "blockscoutScrape": {
        "url": "https://explorer.plexfinance.us/"
      }
    }
  },
  "2000": {
    "sourcifyName": "DogeChain Mainnet",
    "supported": true,
    "fetchContractCreationTxUsing": {
      "blockscoutScrape": {
        "url": "https://explorer.dogechain.dog/"
      }
    }
  },
  "25925": {
    "sourcifyName": "Bitkub Chain Testnet",
    "supported": true,
    "fetchContractCreationTxUsing": {
      "blockscoutScrape": {
        "url": "https://testnet.bkcscan.com/"
      }
    }
  },
  "96": {
    "sourcifyName": "Bitkub Chain",
    "supported": true,
    "fetchContractCreationTxUsing": {
      "blockscoutScrape": {
        "url": "https://bkcscan.com/"
      }
    }
  },
  "25": {
    "sourcifyName": "Cronos Mainnet Beta",
    "supported": true,
    "etherscanApi": {
      "apiURL": "https://api.cronoscan.com/",
      "apiKeyEnvName": "CRONOSCAN_API_KEY"
    },
    "fetchContractCreationTxUsing": {
      "etherscanApi": true
    }
  },
  "1339": {
    "sourcifyName": "Elysium Mainnet Chain",
    "supported": true,
    "fetchContractCreationTxUsing": {
      "blockscoutScrape": {
        "url": "https://blockscout.elysiumchain.tech/"
      }
    }
  },
  "167005": {
    "sourcifyName": "Taiko Grimsvotn L2",
    "supported": false
  },
  "167006": {
    "sourcifyName": "Taiko Eldfell L3",
    "supported": false
  },
  "7777777": {
    "sourcifyName": "ZORA",
    "supported": true,
    "fetchContractCreationTxUsing": {
      "blockscoutApi": {
        "url": "https://explorer.zora.co/"
      }
    }
  },
  "6119": {
    "sourcifyName": "UPTN Mainnet",
    "supported": true,
    "fetchContractCreationTxUsing": {
      "avalancheApi": true
    }
  },
  "13337": {
    "sourcifyName": "BEAM Testnet",
    "supported": true,
    "fetchContractCreationTxUsing": {
      "avalancheApi": true
    }
  },
  "222000222": {
    "sourcifyName": "Kanazawa Testnet",
    "supported": true,
    "fetchContractCreationTxUsing": {
      "avalancheApi": true
    }
  },
  "333000333": {
    "sourcifyName": "MELD",
    "supported": true,
    "fetchContractCreationTxUsing": {
      "avalancheApi": true
    }
  },
  "2222": {
    "sourcifyName": "Kava EVM",
    "supported": true,
    "fetchContractCreationTxUsing": {
      "blockscoutScrape": {
        "url": "https://explorer.kava.io/"
      }
    }
  },
  "32769": {
    "sourcifyName": "Zilliqa EVM",
    "supported": true
  },
  "33101": {
    "sourcifyName": "Zilliqa EVM Testnet",
    "supported": true
  },
  "2221": {
    "sourcifyName": "Kava EVM Testnet",
    "supported": true,
    "fetchContractCreationTxUsing": {
      "blockscoutScrape": {
        "url": "https://explorer.testnet.kava.io/"
      }
    }
  },
  "111000": {
    "sourcifyName": "Siberium Test Network",
    "supported": true,
    "fetchContractCreationTxUsing": {
      "blockscoutScrape": {
        "url": "https://http://explorer.test.siberium.net/"
      }
    }
  },
  "212": {
    "sourcifyName": "MAP Testnet Makalu",
    "supported": true,
    "fetchContractCreationTxUsing": {
      "blockscoutScrape": {
        "url": "https://testnet.maposcan.io/"
      }
    }
  },
  "22776": {
    "sourcifyName": "map-relay-chain Mainnet",
    "supported": true,
    "fetchContractCreationTxUsing": {
      "blockscoutScrape": {
        "url": "https://maposcan.io/"
      }
    }
  },
  "2021": {
    "sourcifyName": "Edgeware EdgeEVM Mainnet",
    "supported": true,
    "fetchContractCreationTxUsing": {
      "blockscoutScrape": {
        "url": "https://edgscan.live/"
      }
    }
  },
  "250": {
    "sourcifyName": "FTM Fantom Opera Mainnet",
    "supported": true
  },
  "42170": {
    "sourcifyName": "Arbitrum Nova",
    "supported": true
  },
  "2037": {
    "sourcifyName": "Kiwi Subnet",
    "supported": true,
    "fetchContractCreationTxUsing": {
      "avalancheApi": true
    }
  },
  "4337": {
    "sourcifyName": "Beam",
    "supported": true,
    "fetchContractCreationTxUsing": {
      "avalancheApi": true
    }
  },
  "78432": {
    "sourcifyName": "Conduit Subnet",
    "supported": true,
    "fetchContractCreationTxUsing": {
      "avalancheApi": true
    }
  },
  "78431": {
    "sourcifyName": "Bulletin Subnet",
    "supported": true,
    "fetchContractCreationTxUsing": {
      "avalancheApi": true
    }
  },
  "78430": {
    "sourcifyName": "Amplify Subnet",
    "supported": true,
    "fetchContractCreationTxUsing": {
      "avalancheApi": true
    }
  },
  "2038": {
    "sourcifyName": "Shrapnel Testnet",
    "supported": true,
    "fetchContractCreationTxUsing": {
      "avalancheApi": true
    }
  },
  "2044": {
    "sourcifyName": "Shrapnel Subnet",
    "supported": true,
    "fetchContractCreationTxUsing": {
      "avalancheApi": true
    }
  },
  "10242": {
    "sourcifyName": "Arthera Mainnet",
    "supported": true,
    "fetchContractCreationTxUsing": {
      "blockscoutApi": {
        "url": "https://explorer.arthera.net/"
      }
    }
  },
  "10243": {
    "sourcifyName": "Arthera Testnet",
    "supported": true,
    "fetchContractCreationTxUsing": {
      "blockscoutApi": {
        "url": "https://explorer-test.arthera.net/"
      }
    }
  },
  "1116": {
    "sourcifyName": "Core Blockchain Mainnet",
    "supported": true,
    "etherscanApi": {
      "apiURL": "https://openapi.coredao.org/",
      "apiKeyEnvName": "COREDAO_API_KEY"
    },
    "fetchContractCreationTxUsing": {
      "etherscanApi": true
    }
  },
  "35441": {
    "sourcifyName": "Q Mainnet",
    "supported": true,
    "fetchContractCreationTxUsing": {
      "blockscoutScrape": {
        "url": "https://explorer.q.org/"
      }
    }
  },
  "35443": {
    "sourcifyName": "Q Testnet",
    "supported": true,
    "fetchContractCreationTxUsing": {
      "blockscoutScrape": {
        "url": "https://explorer.qtestnet.org/"
      }
    }
  },
  "11235": {
    "sourcifyName": "Haqq Mainnet",
    "supported": true,
    "fetchContractCreationTxUsing": {
      "blockscoutApi": {
        "url": "https://explorer.haqq.network/"
      }
    }
  },
  "54211": {
    "sourcifyName": "Haqq Testnet",
    "supported": true,
    "fetchContractCreationTxUsing": {
      "blockscoutApi": {
        "url": "https://explorer.testedge2.haqq.network/"
      }
    }
  },
  "1115": {
    "sourcifyName": "Core Blockchain Testnet",
    "supported": true,
    "etherscanApi": {
      "apiURL": "https://api.test.btcs.network/",
      "apiKeyEnvName": "COREDAO_TESTNET_API_KEY"
    },
    "fetchContractCreationTxUsing": {
      "etherscanApi": true
    }
  },
  "30": {
    "sourcifyName": "Rootstock",
    "supported": true,
    "fetchContractCreationTxUsing": {
      "blockscoutApi": {
        "url": "https://rootstock.blockscout.com/"
      }
    }
  },
  "999999999": {
    "sourcifyName": "ZORA Sepolia Testnet",
    "supported": true,
    "fetchContractCreationTxUsing": {
      "blockscoutApi": {
        "url": "https://sepolia.explorer.zora.energy/"
      }
    }
  },
  "39797": {
    "sourcifyName": "Energi Mainnet",
    "supported": true,
    "fetchContractCreationTxUsing": {
      "blockscoutScrape": {
        "url": "https://explorer.energi.network/"
      }
    }
  },
  "49797": {
    "sourcifyName": "Energi Testnet",
    "supported": true,
    "fetchContractCreationTxUsing": {
      "blockscoutScrape": {
        "url": "https://explorer.test.energi.network/"
      }
    }
  },
  "5000": {
    "sourcifyName": "Mantle",
    "supported": true,
    "fetchContractCreationTxUsing": {
      "blockscoutScrape": {
        "url": "https://explorer.mantle.xyz/"
      }
    }
  },
  "3737": {
    "sourcifyName": "Crossball Mainnet",
    "supported": true,
    "fetchContractCreationTxUsing": {
      "blockscoutScrape": {
        "url": "https://scan.crossbell.io/"
      }
    }
  },
  "1433": {
    "sourcifyName": "Rikeza Network",
    "supported": true,
    "fetchContractCreationTxUsing": {
      "blockscoutScrape": {
        "url": "https://rikscan.com/"
      }
    }
  },
  "383414847825": {
    "sourcifyName": "Zeniq",
    "supported": true,
    "fetchContractCreationTxUsing": {
      "blockscoutScrape": {
        "url": "https://zeniqscan.com/"
      }
    }
  },
  "1127469": {
    "sourcifyName": "Tiltyard Subnet",
    "supported": true,
    "fetchContractCreationTxUsing": {
      "avalancheApi": true
    }
  },
  "1101": {
    "sourcifyName": "Polygon zkEVM",
    "supported": true,
    "etherscanApi": {
      "apiURL": "https://api-zkevm.polygonscan.com",
      "apiKeyEnvName": "ZKEVM_POLYGONSCAN_API_KEY"
    },
    "fetchContractCreationTxUsing": {
      "etherscanApi": true
    }
  },
  "534352": {
    "sourcifyName": "Scroll",
    "supported": true,
    "etherscanApi": {
      "apiURL": "https://api.scrollscan.com",
      "apiKeyEnvName": "SCROLLSCAN_API_KEY"
    },
    "fetchContractCreationTxUsing": {
      "etherscanApi": true,
      "blockscoutScrape": {
        "url": "https://blockscout.scroll.io/"
      }
    }
  },
  "534351": {
    "sourcifyName": "Scroll Sepolia Testnet",
    "supported": true,
    "etherscanApi": {
      "apiURL": "https://api-sepolia.scrollscan.com",
      "apiKeyEnvName": "SCROLLSCAN_API_KEY"
    },
    "fetchContractCreationTxUsing": {
      "etherscanApi": true,
      "blockscoutScrape": {
        "url": "https://sepolia-blockscout.scroll.io"
      }
    }
  },
<<<<<<< HEAD
  "1030": {
    "sourcifyName": "Conflux eSpace",
    "supported": true,
    "etherscanApi": {
      "apiURL": "https://evmapi.confluxscan.net",
      "apiKeyEnvName": "CONFLUXSCAN_API_KEY"
    },
    "fetchContractCreationTxUsing": {
      "etherscanApi": true
=======
  "255": {
    "sourcifyName": "Kroma",
    "supported": true,
    "etherscanApi": {
      "apiURL": "https://api.kromascan.com",
      "apiKeyEnvName": "KROMASCAN_API_KEY"
    },
    "fetchContractCreationTxUsing": {
      "etherscanApi": true,
      "blockscoutApi": {
        "url": "https://blockscout.kroma.network/"
      }
    }
  },
  "2358": {
    "sourcifyName": "Kroma Sepolia",
    "supported": true,
    "etherscanApi": {
      "apiURL": "https://api-sepolia.kromascan.com",
      "apiKeyEnvName": "KROMASCAN_API_KEY"
    },
    "fetchContractCreationTxUsing": {
      "etherscanApi": true,
      "blockscoutApi": {
        "url": "https://blockscout.sepolia.kroma.network/"
      }
>>>>>>> a3bc17fd
    }
  }
}<|MERGE_RESOLUTION|>--- conflicted
+++ resolved
@@ -1381,7 +1381,6 @@
       }
     }
   },
-<<<<<<< HEAD
   "1030": {
     "sourcifyName": "Conflux eSpace",
     "supported": true,
@@ -1391,7 +1390,8 @@
     },
     "fetchContractCreationTxUsing": {
       "etherscanApi": true
-=======
+    }
+  },
   "255": {
     "sourcifyName": "Kroma",
     "supported": true,
@@ -1418,7 +1418,6 @@
       "blockscoutApi": {
         "url": "https://blockscout.sepolia.kroma.network/"
       }
->>>>>>> a3bc17fd
     }
   }
 }