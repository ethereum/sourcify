{
  "1": {
    "sourcifyName": "Ethereum Mainnet",
    "supported": true,
    "etherscanApi": {
      "apiURL": "https://api.etherscan.io",
      "apiKeyEnvName": "ETHERSCAN_API_KEY"
    },
    "fetchContractCreationTxUsing": {
      "etherscanApi": true
    },
    "rpc": [
      {
        "type": "FetchRequest",
        "url": "https://rpc.mainnet.ethpandaops.io",
        "headers": [
          {
            "headerName": "CF-Access-Client-Id",
            "headerEnvName": "CF_ACCESS_CLIENT_ID"
          },
          {
            "headerName": "CF-Access-Client-Secret",
            "headerEnvName": "CF_ACCESS_CLIENT_SECRET"
          }
        ]
      },
      {
        "type": "Alchemy",
        "url": "https://eth-mainnet.g.alchemy.com/v2/{ALCHEMY_API_KEY}",
        "apiKeyEnvName": "ALCHEMY_API_KEY"
      }
    ]
  },
  "17000": {
    "sourcifyName": "Ethereum Holesky Testnet",
    "supported": true,
    "etherscanApi": {
      "apiURL": "https://api-holesky.etherscan.io",
      "apiKeyEnvName": "ETHERSCAN_API_KEY"
    },
    "fetchContractCreationTxUsing": {
      "etherscanApi": true
    },
    "rpc": ["https://rpc.holesky.ethpandaops.io"]
  },
  "5": {
    "sourcifyName": "Ethereum Goerli Testnet",
    "supported": true,
    "etherscanApi": {
      "apiURL": "https://api-goerli.etherscan.io",
      "apiKeyEnvName": "ETHERSCAN_API_KEY"
    },
    "fetchContractCreationTxUsing": {
      "etherscanApi": true
    },
    "rpc": [
      {
        "type": "FetchRequest",
        "url": "https://rpc.goerli.ethpandaops.io",
        "headers": [
          {
            "headerName": "CF-Access-Client-Id",
            "headerEnvName": "CF_ACCESS_CLIENT_ID"
          },
          {
            "headerName": "CF-Access-Client-Secret",
            "headerEnvName": "CF_ACCESS_CLIENT_SECRET"
          }
        ]
      },
      {
        "type": "Alchemy",
        "url": "https://eth-goerli.g.alchemy.com/v2/{ALCHEMY_API_KEY}",
        "apiKeyEnvName": "ALCHEMY_API_KEY"
      }
    ]
  },
  "11155111": {
    "sourcifyName": "Ethereum Sepolia Testnet",
    "supported": true,
    "etherscanApi": {
      "apiURL": "https://api-sepolia.etherscan.io",
      "apiKeyEnvName": "ETHERSCAN_API_KEY"
    },
    "rpc": [
      {
        "type": "FetchRequest",
        "url": "https://rpc.sepolia.ethpandaops.io",
        "headers": [
          {
            "headerName": "CF-Access-Client-Id",
            "headerEnvName": "CF_ACCESS_CLIENT_ID"
          },
          {
            "headerName": "CF-Access-Client-Secret",
            "headerEnvName": "CF_ACCESS_CLIENT_SECRET"
          }
        ]
      },
      {
        "type": "Alchemy",
        "url": "https://eth-sepolia.g.alchemy.com/v2/{ALCHEMY_API_KEY}",
        "apiKeyEnvName": "ALCHEMY_API_KEY"
      }
    ],
    "fetchContractCreationTxUsing": {
      "etherscanApi": true
    }
  },
  "369": {
    "sourcifyName": "PulseChain Mainnet",
    "supported": true,
    "fetchContractCreationTxUsing": {
      "blockscoutScrape": {
        "url": "https://scan.pulsechain.com/"
      }
    }
  },
  "3": {
    "sourcifyName": "Ethereum Ropsten Testnet",
    "supported": false
  },
  "4": {
    "sourcifyName": "Ethereum Rinkeby Testnet",
    "supported": false
  },
  "51": {
    "sourcifyName": "Apothem",
    "supported": true,
    "fetchContractCreationTxUsing": {
      "blocksScanApi": {
        "url": "https://apothem.blocksscan.io/"
      }
    }
  },
  "56": {
    "sourcifyName": "Binance Smart Chain Mainnet",
    "supported": true,
    "etherscanApi": {
      "apiURL": "https://api.bscscan.com",
      "apiKeyEnvName": "BSCSCAN_API_KEY"
    },
    "fetchContractCreationTxUsing": {
      "etherscanApi": true
    }
  },
  "61": {
    "sourcifyName": "Ethereum Classic Mainnet",
    "supported": true,
    "fetchContractCreationTxUsing": {
      "blockscoutApi": {
        "url": "https://etc.blockscout.com/"
      }
    }
  },
  "77": {
    "sourcifyName": "POA Sokol",
    "supported": false
  },
  "82": {
    "sourcifyName": "Meter Mainnet",
    "supported": true,
    "fetchContractCreationTxUsing": {
      "meterApi": {
        "url": "https://api.meter.io:8000/"
      }
    }
  },
  "83": {
    "sourcifyName": "Meter Testnet",
    "supported": true,
    "fetchContractCreationTxUsing": {
      "meterApi": {
        "url": "https://api.meter.io:4000/"
      }
    }
  },
  "97": {
    "sourcifyName": "Binance Smart Chain Testnet",
    "supported": true,
    "etherscanApi": {
      "apiURL": "https://api-testnet.bscscan.com",
      "apiKeyEnvName": "BSCSCAN_API_KEY"
    },
    "fetchContractCreationTxUsing": {
      "etherscanApi": true
    }
  },
  "100": {
    "sourcifyName": "Gnosis Mainnet",
    "supported": true,
    "etherscanApi": {
      "apiURL": "https://api.gnosisscan.io",
      "apiKeyEnvName": "GNOSISSCAN_API_KEY"
    },
    "fetchContractCreationTxUsing": {
      "blockscoutApi": {
        "url": "https://gnosis.blockscout.com/"
      },
      "etherscanApi": true
    }
  },
  "295": {
    "sourcifyName": "Hedera Mainnet",
    "supported": true
  },
  "300": {
    "sourcifyName": "Optimism on GC",
    "supported": false
  },
  "314": {
    "sourcifyName": "Filecoin - Mainnet",
    "supported": true
  },
  "314159": {
    "sourcifyName": "Filecoin - Calibration testnet",
    "supported": true
  },
  "137": {
    "sourcifyName": "Polygon Mainnet",
    "supported": true,
    "etherscanApi": {
      "apiURL": "https://api.polygonscan.com",
      "apiKeyEnvName": "POLYGONSCAN_API_KEY"
    },
    "fetchContractCreationTxUsing": {
      "etherscanApi": true
    },
    "rpc": [
      {
        "type": "Alchemy",
        "url": "https://polygon-mainnet.g.alchemy.com/v2/{ALCHEMY_API_KEY}",
        "apiKeyEnvName": "ALCHEMY_API_KEY"
      }
    ]
  },
  "534": {
    "sourcifyName": "Candle",
    "supported": false
  },
  "42220": {
    "sourcifyName": "Celo Mainnet",
    "supported": true,
    "etherscanApi": {
      "apiURL": "https://api.celoscan.io",
      "apiKeyEnvName": "CELOSCAN_API_KEY"
    },
    "fetchContractCreationTxUsing": {
      "etherscanApi": true,
      "blockscoutScrape": {
        "url": "https://explorer.celo.org/mainnet/"
      }
    }
  },
  "44787": {
    "sourcifyName": "Celo Alfajores Testnet",
    "supported": true,
    "etherscanApi": {
      "apiURL": "https://api-alfajores.celoscan.io",
      "apiKeyEnvName": "CELOSCAN_API_KEY"
    },
    "fetchContractCreationTxUsing": {
      "etherscanApi": true,
      "blockscoutScrape": {
        "url": "https://explorer.celo.org/alfajores/"
      }
    }
  },
  "62320": {
    "sourcifyName": "Celo Baklava Testnet",
    "supported": true,
    "fetchContractCreationTxUsing": {
      "blockscoutScrape": {
        "url": "https://baklava-blockscout.celo-testnet.org/"
      }
    }
  },
  "80001": {
    "sourcifyName": "Polygon Mumbai Testnet",
    "supported": true,
    "etherscanApi": {
      "apiURL": "https://api-testnet.polygonscan.com",
      "apiKeyEnvName": "POLYGONSCAN_API_KEY"
    },
    "fetchContractCreationTxUsing": {
      "etherscanApi": true
    },
    "rpc": [
      {
        "type": "Alchemy",
        "url": "https://polygon-mumbai.g.alchemy.com/v2/{ALCHEMY_API_KEY}",
        "apiKeyEnvName": "ALCHEMY_API_KEY"
      }
    ]
  },
  "42161": {
    "sourcifyName": "Arbitrum One Mainnet",
    "supported": true,
    "etherscanApi": {
      "apiURL": "https://api.arbiscan.io",
      "apiKeyEnvName": "ARBISCAN_API_KEY"
    },
    "fetchContractCreationTxUsing": {
      "etherscanApi": true
    },
    "rpc": [
      {
        "type": "Alchemy",
        "url": "https://arb-mainnet.g.alchemy.com/v2/{ALCHEMY_API_KEY}",
        "apiKeyEnvName": "ALCHEMY_API_KEY_ARBITRUM"
      }
    ]
  },
  "421613": {
    "sourcifyName": "Arbitrum Goerli Testnet",
    "supported": false
  },
  "421614": {
    "sourcifyName": "Arbitrum Sepolia Testnet",
    "supported": true,
    "etherscanApi": {
      "apiURL": "https://api-sepolia.arbiscan.io",
      "apiKeyEnvName": "ARBISCAN_API_KEY"
    },
    "fetchContractCreationTxUsing": {
      "etherscanApi": true
    }
  },
  "43113": {
    "sourcifyName": "Avalanche Fuji Testnet",
    "supported": true,
    "fetchContractCreationTxUsing": {
      "avalancheApi": true
    }
  },
  "43114": {
    "sourcifyName": "Avalanche C-Chain Mainnet",
    "supported": true,
    "fetchContractCreationTxUsing": {
      "avalancheApi": true
    }
  },
  "57": {
    "sourcifyName": "Syscoin Mainnet",
    "supported": true,
    "fetchContractCreationTxUsing": {
      "blockscoutScrape": {
        "url": "https://explorer.syscoin.org/"
      }
    }
  },
  "5700": {
    "sourcifyName": "Syscoin Testnet Tanenbaum",
    "supported": true,
    "fetchContractCreationTxUsing": {
      "blockscoutScrape": {
        "url": "https://tanenbaum.io/"
      }
    }
  },
  "570": {
    "sourcifyName": "Rollux Mainnet",
    "supported": true,
    "fetchContractCreationTxUsing": {
      "blockscoutApi": {
        "url": "https://explorer.rollux.com/"
      }
    }
  },
  "57000": {
    "sourcifyName": "Rollux Testnet Tanenbaum",
    "supported": true,
    "fetchContractCreationTxUsing": {
      "blockscoutApi": {
        "url": "https://rollux.tanenbaum.io/"
      }
    }
  },
  "40": {
    "sourcifyName": "Telos Mainnet",
    "supported": true,
    "fetchContractCreationTxUsing": {
      "telosApi": {
        "url": "https://mainnet.telos.net/"
      }
    }
  },
  "41": {
    "sourcifyName": "Telos Testnet",
    "supported": true,
    "fetchContractCreationTxUsing": {
      "telosApi": {
        "url": "https://testnet.telos.net/"
      }
    }
  },
  "8": {
    "sourcifyName": "Ubiq Mainnet",
    "supported": true
  },
  "311752642": {
    "sourcifyName": "Oneledger Mainnet",
    "supported": true,
    "rpc": ["https://mainnet-rpc.oneledger.network"],
    "fetchContractCreationTxUsing": {
      "blockscoutScrape": {
        "url": "https://mainnet-explorer.oneledger.network/"
      }
    }
  },
  "4216137055": {
    "sourcifyName": "OneLedger Testnet Frankenstein",
    "supported": false
  },
  "10": {
    "sourcifyName": "Optimism Mainnet",
    "supported": true,
    "etherscanApi": {
      "apiURL": "https://api-optimistic.etherscan.io",
      "apiKeyEnvName": "OPTIMISMSCAN_API_KEY"
    },
    "fetchContractCreationTxUsing": {
      "etherscanApi": true
    },
    "rpc": [
      {
        "type": "Alchemy",
        "url": "https://opt-mainnet.g.alchemy.com/v2/{ALCHEMY_API_KEY}",
        "apiKeyEnvName": "ALCHEMY_API_KEY_OPTIMISM"
      }
    ]
  },
  "420": {
    "sourcifyName": "Optimism Goerli",
    "supported": false
  },
  "11155420": {
    "sourcifyName": "OP Sepolia Testnet",
    "supported": true,
    "etherscanApi": {
      "apiURL": "https://api-sepolia-optimistic.etherscan.io",
      "apiKeyEnvName": "OPTIMISMSCAN_API_KEY"
    },
    "fetchContractCreationTxUsing": {
      "etherscanApi": true
    },
    "rpc": [
      {
        "type": "Alchemy",
        "url": "https://opt-sepolia.g.alchemy.com/v2/{ALCHEMY_API_KEY}",
        "apiKeyEnvName": "ALCHEMY_API_KEY_OPTIMISM"
      }
    ]
  },
  "28": {
    "sourcifyName": "Boba Network Rinkeby Testnet",
    "supported": false
  },
  "288": {
    "sourcifyName": "Boba Mainnet",
    "supported": true,
    "fetchContractCreationTxUsing": {
      "blockscoutScrape": {
        "url": "https://blockexplorer.boba.network/"
      }
    }
  },
  "106": {
    "sourcifyName": "Velas Mainnet",
    "supported": true,
    "fetchContractCreationTxUsing": {
      "blockscoutScrape": {
        "url": "https://evmexplorer.velas.com/"
      }
    }
  },
  "1313161554": {
    "sourcifyName": "Aurora Mainnet",
    "supported": true,
    "fetchContractCreationTxUsing": {
      "blockscoutApi": {
        "url": "https://explorer.mainnet.aurora.dev/"
      }
    }
  },
  "9996": {
    "sourcifyName": "Mind Smart Chain Mainnet",
    "supported": true,
    "fetchContractCreationTxUsing": {
      "blockscoutScrape": {
        "url": "https://mainnet.mindscan.info/"
      }
    }
  },
  "9977": {
    "sourcifyName": "Mind Smart Chain Testnet",
    "supported": true,
    "fetchContractCreationTxUsing": {
      "blockscoutScrape": {
        "url": "https://testnet.mindscan.info/"
      }
    }
  },
  "1313161555": {
    "sourcifyName": "Aurora Testnet",
    "supported": true,
    "fetchContractCreationTxUsing": {
      "blockscoutScrape": {
        "url": "https://explorer.testnet.aurora.dev/"
      }
    }
  },
  "1284": {
    "sourcifyName": "Moonbeam",
    "supported": true,
    "etherscanApi": {
      "apiURL": "https://api-moonbeam.moonscan.io",
      "apiKeyEnvName": "MOONSCAN_MOONBEAM_API_KEY"
    },
    "fetchContractCreationTxUsing": {
      "etherscanApi": true
    }
  },
  "1285": {
    "sourcifyName": "Moonriver",
    "supported": true,
    "etherscanApi": {
      "apiURL": "https://api-moonriver.moonscan.io",
      "apiKeyEnvName": "MOONSCAN_MOONRIVER_API_KEY"
    },
    "fetchContractCreationTxUsing": {
      "etherscanApi": true
    }
  },
  "1287": {
    "sourcifyName": "Moonbase",
    "supported": true,
    "etherscanApi": {
      "apiURL": "https://api-moonbase.moonscan.io"
    },
    "fetchContractCreationTxUsing": {
      "etherscanApi": true
    }
  },
  "11297108109": {
    "sourcifyName": "Palm",
    "supported": true,
    "fetchContractCreationTxUsing": {
      "blockscoutScrape": {
        "url": "https://explorer.palm.io/"
      }
    },
    "rpc": [
      {
        "type": "Infura",
        "url": "https://palm-mainnet.infura.io/v3/{INFURA_API_KEY}",
        "apiKeyEnvName": "INFURA_API_KEY"
      }
    ]
  },
  "11297108099": {
    "sourcifyName": "Palm Testnet",
    "supported": true,
    "fetchContractCreationTxUsing": {
      "blockscoutScrape": {
        "url": "https://explorer.palm-uat.xyz/"
      }
    },
    "rpc": [
      {
        "type": "Infura",
        "url": "https://palm-testnet.infura.io/v3/{INFURA_API_KEY}",
        "apiKeyEnvName": "INFURA_API_KEY"
      }
    ]
  },
  "122": {
    "sourcifyName": "Fuse Mainnet",
    "supported": true,
    "fetchContractCreationTxUsing": {
      "blockscoutApi": {
        "url": "https://explorer.fuse.io/"
      }
    }
  },
  "43": {
    "sourcifyName": "Darwinia Pangolin Testnet",
    "supported": false
  },
  "44": {
    "sourcifyName": "Darwinia Crab Mainnet",
    "supported": true
  },
  "9000": {
    "sourcifyName": "Evmos Testnet",
    "supported": true,
    "fetchContractCreationTxUsing": {
      "blockscoutScrape": {
        "url": "https://testnet.evmos.explorers.guru/"
      }
    }
  },
  "9001": {
    "sourcifyName": "Evmos Mainnet",
    "supported": true,
    "fetchContractCreationTxUsing": {
      "blockscoutScrape": {
        "url": "https://evm.evmos.org/"
      }
    }
  },
  "62621": {
    "sourcifyName": "MultiVAC Mainnet",
    "supported": true
  },
  "11111": {
    "sourcifyName": "WAGMI Testnet",
    "supported": true,
    "fetchContractCreationTxUsing": {
      "avalancheApi": true
    }
  },
  "192837465": {
    "sourcifyName": "Gather Mainnet",
    "supported": true,
    "fetchContractCreationTxUsing": {
      "blockscoutScrape": {
        "url": "https://explorer.gather.network/"
      }
    }
  },
  "486217935": {
    "sourcifyName": "Gather Devnet",
    "supported": false,
    "fetchContractCreationTxUsing": {
      "blockscoutScrape": {
        "url": "https://devnet-explorer.gather.network/"
      }
    }
  },
  "356256156": {
    "sourcifyName": "Gather Testnet",
    "supported": false,
    "fetchContractCreationTxUsing": {
      "blockscoutScrape": {
        "url": "https://testnet-explorer.gather.network/"
      }
    }
  },
  "335": {
    "sourcifyName": "DFK Chain Testnet",
    "supported": true,
    "fetchContractCreationTxUsing": {
      "avalancheApi": true
    }
  },
  "53935": {
    "sourcifyName": "DFK Chain Mainnet",
    "supported": true,
    "fetchContractCreationTxUsing": {
      "avalancheApi": true
    }
  },
  "73799": {
    "sourcifyName": "Energy Web Volta Testnet",
    "supported": true,
    "fetchContractCreationTxUsing": {
      "blockscoutScrape": {
        "url": "https://volta-explorer.energyweb.org/"
      }
    }
  },
  "246": {
    "sourcifyName": "Energy Web Chain",
    "supported": true,
    "fetchContractCreationTxUsing": {
      "blockscoutScrape": {
        "url": "https://explorer.energyweb.org/"
      }
    }
  },
  "71401": {
    "sourcifyName": "Godwoken testnet v1.1",
    "supported": true,
    "fetchContractCreationTxUsing": {
      "blockscoutScrape": {
        "url": "https://gw-testnet-explorer.nervosdao.community/"
      }
    }
  },
  "71402": {
    "sourcifyName": "Godwoken mainnet v1.1",
    "supported": true,
    "fetchContractCreationTxUsing": {
      "blockscoutScrape": {
        "url": "https://gw-mainnet-explorer.nervosdao.community/"
      }
    }
  },
  "432201": {
    "sourcifyName": "Dexalot Testnet",
    "supported": true,
    "fetchContractCreationTxUsing": {
      "avalancheApi": true
    }
  },
  "432204": {
    "sourcifyName": "Dexalot Mainnet",
    "supported": true,
    "fetchContractCreationTxUsing": {
      "avalancheApi": true
    }
  },
  "103090": {
    "sourcifyName": "Crystaleum Mainnet",
    "supported": false,
    "fetchContractCreationTxUsing": {
      "blockscoutScrape": {
        "url": "https://scan.crystaleum.org/"
      }
    }
  },
  "420666": {
    "sourcifyName": "Kekchain Testnet (kektest)",
    "supported": false,
    "fetchContractCreationTxUsing": {
      "blockscoutScrape": {
        "url": "https://testnet-explorer.kekchain.com/"
      }
    }
  },
  "420420": {
    "sourcifyName": "Kekchain Main Net (kekistan)",
    "supported": false,
    "fetchContractCreationTxUsing": {
      "blockscoutScrape": {
        "url": "https://mainnet-explorer.kekchain.com/"
      }
    }
  },
  "7700": {
    "sourcifyName": "Canto Mainnet",
    "supported": true,
    "fetchContractCreationTxUsing": {
      "blockscoutScrape": {
        "url": "https://tuber.build/"
      }
    }
  },
  "7701": {
    "sourcifyName": "Canto Testnet",
    "supported": true,
    "fetchContractCreationTxUsing": {
      "blockscoutApi": {
        "url": "https://testnet.tuber.build/"
      }
    }
  },
  "99": {
    "sourcifyName": "POA Network Core",
    "supported": false,
    "fetchContractCreationTxUsing": {
      "blockscoutApi": {
        "url": "https://blockscout.com/poa/core/"
      }
    }
  },
  "592": {
    "sourcifyName": "Astar (EVM)",
    "supported": false,
    "fetchContractCreationTxUsing": {
      "blockscoutScrape": {
        "url": "https://blockscout.com/astar/"
      }
    }
  },
  "10200": {
    "sourcifyName": "Gnosis Chiado Testnet",
    "supported": true,
    "fetchContractCreationTxUsing": {
      "blockscoutApi": {
        "url": "https://blockscout.chiadochain.net/"
      }
    }
  },
  "1001": {
    "sourcifyName": "Klaytn Testnet Baobab",
    "supported": true,
    "fetchContractCreationTxUsing": {
      "blockscoutScrape": {
        "url": "https://klaytn-testnet.blockscout.com/"
      }
    }
  },
  "8217": {
    "sourcifyName": "Klaytn Mainnet Cypress",
    "supported": false,
    "fetchContractCreationTxUsing": {
      "blockscoutScrape": {
        "url": "https://klaytn-mainnet.blockscout.com/"
      }
    }
  },
  "336": {
    "sourcifyName": "Shiden (EVM)",
    "supported": true,
    "fetchContractCreationTxUsing": {
      "blockscoutScrape": {
        "url": "https://blockscout.com/shiden/"
      }
    }
  },
  "28528": {
    "sourcifyName": "Optimism Bedrock: Goerli Alpha Testnet",
    "supported": false,
    "fetchContractCreationTxUsing": {
      "blockscoutScrape": {
        "url": "https://blockscout.com/optimism/bedrock-alpha/"
      }
    }
  },
  "7001": {
    "sourcifyName": "ZetaChain: Athens Testnet",
    "supported": true,
    "fetchContractCreationTxUsing": {
      "blockscoutScrape": {
        "url": "https://blockscout.athens2.zetachain.com/"
      }
    }
  },
  "7000": {
    "sourcifyName": "ZetaChain: Mainnet",
    "supported": true,
    "fetchContractCreationTxUsing": {
      "blockscoutScrape": {
        "url": "https://zetachain.blockscout.com/"
      }
    }
  },
  "42262": {
    "sourcifyName": "Oasis Emerald Mainnet",
    "supported": true,
    "fetchContractCreationTxUsing": {
      "blockscoutScrape": {
        "url": "https://old-explorer.emerald.oasis.dev/"
      }
    }
  },
  "42261": {
    "sourcifyName": "Oasis Emerald Testnet",
    "supported": true,
    "fetchContractCreationTxUsing": {
      "blockscoutScrape": {
        "url": "https://testnet.old-explorer.emerald.oasis.dev/"
      }
    }
  },
  "23294": {
    "sourcifyName": "Oasis Sapphire Mainnet",
    "supported": true,
    "fetchContractCreationTxUsing": {
      "blockscoutScrape": {
        "url": "https://old-explorer.sapphire.oasis.io/"
      }
    }
  },
  "23295": {
    "sourcifyName": "Oasis Sapphire Testnet",
    "supported": true,
    "fetchContractCreationTxUsing": {
      "blockscoutScrape": {
        "url": "https://testnet.old-explorer.sapphire.oasis.io/"
      }
    }
  },
  "19": {
    "sourcifyName": "Songbird Canary Network",
    "supported": true,
    "fetchContractCreationTxUsing": {
      "blockscoutScrape": {
        "url": "https://songbird-explorer.flare.network/"
      }
    }
  },
  "14": {
    "sourcifyName": "Flare Mainnet",
    "supported": false,
    "fetchContractCreationTxUsing": {
      "blockscoutScrape": {
        "url": "https://flare-explorer.flare.network/"
      }
    }
  },
  "2047": {
    "sourcifyName": "Stratos Testnet (Mesos)",
    "supported": true,
    "fetchContractCreationTxUsing": {
      "blockscoutScrape": {
        "url": "https://web3-explorer-mesos.thestratos.org/"
      }
    }
  },
  "2048": {
    "sourcifyName": "Stratos Mainnet",
    "supported": true,
    "fetchContractCreationTxUsing": {
      "blockscoutScrape": {
        "url": "https://web3-explorer.thestratos.org/"
      }
    }
  },
  "641230": {
    "sourcifyName": "Bear Network Chain Mainnet",
    "supported": true,
    "fetchContractCreationTxUsing": {
      "blockscoutScrape": {
        "url": "https://brnkscan.bearnetwork.net/"
      }
    }
  },
  "957": {
    "sourcifyName": "Lyra Mainnet",
    "supported": true,
    "fetchContractCreationTxUsing": {
      "blockscoutApi": {
        "url": "https://explorer.lyra.finance/"
      }
    }
  },
  "84531": {
    "sourcifyName": "Base Goerli Testnet",
    "supported": false,
    "etherscanApi": {
      "apiURL": "https://api-goerli.basescan.org/"
    },
    "fetchContractCreationTxUsing": {
      "etherscanApi": true
    }
  },
  "8453": {
    "sourcifyName": "Base Mainnet",
    "supported": true,
    "etherscanApi": {
      "apiURL": "https://api.basescan.org/",
      "apiKeyEnvName": "BASESCAN_API_KEY"
    },
    "fetchContractCreationTxUsing": {
      "etherscanApi": true
    }
  },
  "888": {
    "sourcifyName": "Wanchain Mainnet",
    "supported": true
  },
  "999": {
    "sourcifyName": "Wanchain Testnet",
    "supported": true
  },
  "7668": {
    "sourcifyName": "The Root Network Mainnet",
    "supported": true
  },
  "7672": {
    "sourcifyName": "The Root Network Porcini (Testnet)",
    "supported": true
  },
  "421611": {
    "sourcifyName": "Arbitrum Rinkeby Testnet",
    "supported": false
  },
  "69": {
    "sourcifyName": "Optimism Kovan Testnet",
    "supported": false
  },
  "1149": {
    "sourcifyName": "Symplexia Smart Chain",
    "supported": true,
    "fetchContractCreationTxUsing": {
      "blockscoutScrape": {
        "url": "https://explorer.plexfinance.us/"
      }
    }
  },
  "2000": {
    "sourcifyName": "DogeChain Mainnet",
    "supported": true,
    "fetchContractCreationTxUsing": {
      "blockscoutScrape": {
        "url": "https://explorer.dogechain.dog/"
      }
    }
  },
  "25925": {
    "sourcifyName": "Bitkub Chain Testnet",
    "supported": true,
    "fetchContractCreationTxUsing": {
      "blockscoutScrape": {
        "url": "https://testnet.bkcscan.com/"
      }
    }
  },
  "96": {
    "sourcifyName": "Bitkub Chain",
    "supported": true,
    "fetchContractCreationTxUsing": {
      "blockscoutScrape": {
        "url": "https://bkcscan.com/"
      }
    }
  },
  "25": {
    "sourcifyName": "Cronos Mainnet Beta",
    "supported": true,
    "etherscanApi": {
      "apiURL": "https://api.cronoscan.com/",
      "apiKeyEnvName": "CRONOSCAN_API_KEY"
    },
    "fetchContractCreationTxUsing": {
      "etherscanApi": true
    }
  },
  "1339": {
    "sourcifyName": "Elysium Mainnet Chain",
    "supported": true,
    "fetchContractCreationTxUsing": {
      "blockscoutScrape": {
        "url": "https://blockscout.elysiumchain.tech/"
      }
    }
  },
  "167005": {
    "sourcifyName": "Taiko Grimsvotn L2",
    "supported": false
  },
  "167006": {
    "sourcifyName": "Taiko Eldfell L3",
    "supported": false
  },
  "7777777": {
    "sourcifyName": "ZORA",
    "supported": true,
    "fetchContractCreationTxUsing": {
      "blockscoutApi": {
        "url": "https://explorer.zora.co/"
      }
    }
  },
  "6119": {
    "sourcifyName": "UPTN Mainnet",
    "supported": true,
    "fetchContractCreationTxUsing": {
      "avalancheApi": true
    }
  },
  "13337": {
    "sourcifyName": "BEAM Testnet",
    "supported": true,
    "fetchContractCreationTxUsing": {
      "avalancheApi": true
    }
  },
  "222000222": {
    "sourcifyName": "Kanazawa Testnet",
    "supported": true,
    "fetchContractCreationTxUsing": {
      "avalancheApi": true
    }
  },
  "333000333": {
    "sourcifyName": "MELD",
    "supported": true,
    "fetchContractCreationTxUsing": {
      "avalancheApi": true
    }
  },
  "2222": {
    "sourcifyName": "Kava EVM",
    "supported": true,
    "fetchContractCreationTxUsing": {
      "blockscoutScrape": {
        "url": "https://explorer.kava.io/"
      }
    }
  },
  "32769": {
    "sourcifyName": "Zilliqa EVM",
    "supported": true
  },
  "33101": {
    "sourcifyName": "Zilliqa EVM Testnet",
    "supported": true
  },
  "2221": {
    "sourcifyName": "Kava EVM Testnet",
    "supported": true,
    "fetchContractCreationTxUsing": {
      "blockscoutScrape": {
        "url": "https://explorer.testnet.kava.io/"
      }
    }
  },
  "111000": {
    "sourcifyName": "Siberium Test Network",
    "supported": true,
    "fetchContractCreationTxUsing": {
      "blockscoutScrape": {
        "url": "https://http://explorer.test.siberium.net/"
      }
    }
  },
  "212": {
    "sourcifyName": "MAP Testnet Makalu",
    "supported": true,
    "fetchContractCreationTxUsing": {
      "blockscoutScrape": {
        "url": "https://testnet.maposcan.io/"
      }
    }
  },
  "22776": {
    "sourcifyName": "map-relay-chain Mainnet",
    "supported": true,
    "fetchContractCreationTxUsing": {
      "blockscoutScrape": {
        "url": "https://maposcan.io/"
      }
    }
  },
  "2021": {
    "sourcifyName": "Edgeware EdgeEVM Mainnet",
    "supported": true,
    "fetchContractCreationTxUsing": {
      "blockscoutScrape": {
        "url": "https://edgscan.live/"
      }
    }
  },
  "250": {
    "sourcifyName": "FTM Fantom Opera Mainnet",
    "supported": true
  },
  "42170": {
    "sourcifyName": "Arbitrum Nova",
    "supported": true
  },
  "2037": {
    "sourcifyName": "Kiwi Subnet",
    "supported": true,
    "fetchContractCreationTxUsing": {
      "avalancheApi": true
    }
  },
  "4337": {
    "sourcifyName": "Beam",
    "supported": true,
    "fetchContractCreationTxUsing": {
      "avalancheApi": true
    }
  },
  "78432": {
    "sourcifyName": "Conduit Subnet",
    "supported": false,
    "fetchContractCreationTxUsing": {
      "avalancheApi": true
    }
  },
  "78431": {
    "sourcifyName": "Bulletin Subnet",
    "supported": false,
    "fetchContractCreationTxUsing": {
      "avalancheApi": true
    }
  },
  "78430": {
    "sourcifyName": "Amplify Subnet",
    "supported": false,
    "fetchContractCreationTxUsing": {
      "avalancheApi": true
    }
  },
  "2038": {
    "sourcifyName": "Shrapnel Testnet",
    "supported": true,
    "fetchContractCreationTxUsing": {
      "avalancheApi": true
    }
  },
  "2044": {
    "sourcifyName": "Shrapnel Subnet",
    "supported": true,
    "fetchContractCreationTxUsing": {
      "avalancheApi": true
    }
  },
  "10242": {
    "sourcifyName": "Arthera Mainnet",
    "supported": true,
    "fetchContractCreationTxUsing": {
      "blockscoutApi": {
        "url": "https://explorer.arthera.net/"
      }
    }
  },
  "10243": {
    "sourcifyName": "Arthera Testnet",
    "supported": true,
    "fetchContractCreationTxUsing": {
      "blockscoutApi": {
        "url": "https://explorer-test.arthera.net/"
      }
    }
  },
  "1116": {
    "sourcifyName": "Core Blockchain Mainnet",
    "supported": true,
    "etherscanApi": {
      "apiURL": "https://openapi.coredao.org/",
      "apiKeyEnvName": "COREDAO_API_KEY"
    },
    "fetchContractCreationTxUsing": {
      "etherscanApi": true
    }
  },
  "35441": {
    "sourcifyName": "Q Mainnet",
    "supported": true,
    "fetchContractCreationTxUsing": {
      "blockscoutScrape": {
        "url": "https://explorer.q.org/"
      }
    }
  },
  "35443": {
    "sourcifyName": "Q Testnet",
    "supported": true,
    "fetchContractCreationTxUsing": {
      "blockscoutScrape": {
        "url": "https://explorer.qtestnet.org/"
      }
    }
  },
  "11235": {
    "sourcifyName": "Haqq Mainnet",
    "supported": true,
    "fetchContractCreationTxUsing": {
      "blockscoutApi": {
        "url": "https://explorer.haqq.network/"
      }
    }
  },
  "54211": {
    "sourcifyName": "Haqq Testnet",
    "supported": true,
    "fetchContractCreationTxUsing": {
      "blockscoutApi": {
        "url": "https://explorer.testedge2.haqq.network/"
      }
    }
  },
  "1115": {
    "sourcifyName": "Core Blockchain Testnet",
    "supported": true,
    "etherscanApi": {
      "apiURL": "https://api.test.btcs.network/",
      "apiKeyEnvName": "COREDAO_TESTNET_API_KEY"
    },
    "fetchContractCreationTxUsing": {
      "etherscanApi": true
    }
  },
  "30": {
    "sourcifyName": "Rootstock",
    "supported": true,
    "fetchContractCreationTxUsing": {
      "blockscoutApi": {
        "url": "https://rootstock.blockscout.com/"
      }
    }
  },
  "999999999": {
    "sourcifyName": "ZORA Sepolia Testnet",
    "supported": true,
    "fetchContractCreationTxUsing": {
      "blockscoutApi": {
        "url": "https://sepolia.explorer.zora.energy/"
      }
    }
  },
  "39797": {
    "sourcifyName": "Energi Mainnet",
    "supported": true,
    "fetchContractCreationTxUsing": {
      "blockscoutScrape": {
        "url": "https://explorer.energi.network/"
      }
    }
  },
  "49797": {
    "sourcifyName": "Energi Testnet",
    "supported": true,
    "fetchContractCreationTxUsing": {
      "blockscoutScrape": {
        "url": "https://explorer.test.energi.network/"
      }
    }
  },
  "5000": {
    "sourcifyName": "Mantle",
    "supported": true,
    "fetchContractCreationTxUsing": {
      "blockscoutScrape": {
        "url": "https://explorer.mantle.xyz/"
      }
    }
  },
  "3737": {
    "sourcifyName": "Crossball Mainnet",
    "supported": true,
    "fetchContractCreationTxUsing": {
      "blockscoutScrape": {
        "url": "https://scan.crossbell.io/"
      }
    }
  },
  "1433": {
    "sourcifyName": "Rikeza Network",
    "supported": true,
    "fetchContractCreationTxUsing": {
      "blockscoutScrape": {
        "url": "https://rikscan.com/"
      }
    }
  },
  "383414847825": {
    "sourcifyName": "Zeniq",
    "supported": true,
    "fetchContractCreationTxUsing": {
      "blockscoutScrape": {
        "url": "https://zeniqscan.com/"
      }
    }
  },
  "1127469": {
    "sourcifyName": "Tiltyard Subnet",
    "supported": true,
    "fetchContractCreationTxUsing": {
      "avalancheApi": true
    }
  },
  "1101": {
    "sourcifyName": "Polygon zkEVM",
    "supported": true,
    "etherscanApi": {
      "apiURL": "https://api-zkevm.polygonscan.com",
      "apiKeyEnvName": "ZKEVM_POLYGONSCAN_API_KEY"
    },
    "fetchContractCreationTxUsing": {
      "etherscanApi": true
    }
  },
  "534352": {
    "sourcifyName": "Scroll",
    "supported": true,
    "etherscanApi": {
      "apiURL": "https://api.scrollscan.com",
      "apiKeyEnvName": "SCROLLSCAN_API_KEY"
    },
    "fetchContractCreationTxUsing": {
      "etherscanApi": true,
      "blockscoutScrape": {
        "url": "https://blockscout.scroll.io/"
      }
    }
  },
  "534351": {
    "sourcifyName": "Scroll Sepolia Testnet",
    "supported": true,
    "etherscanApi": {
      "apiURL": "https://api-sepolia.scrollscan.com",
      "apiKeyEnvName": "SCROLLSCAN_API_KEY"
    },
    "fetchContractCreationTxUsing": {
      "etherscanApi": true,
      "blockscoutScrape": {
        "url": "https://sepolia-blockscout.scroll.io"
      }
    }
  },
  "34443": {
    "sourcifyName": "Mode",
    "supported": true,
    "fetchContractCreationTxUsing": {
      "blockscoutScrape": {
        "url": "https://explorer.mode.network/"
      }
    }
  },
  "919": {
    "sourcifyName": "Mode Testnet",
    "supported": true,
    "fetchContractCreationTxUsing": {
      "blockscoutApi": {
        "url": "https://sepolia.explorer.mode.network/"
      }
    }
  },
  "1030": {
    "sourcifyName": "Conflux eSpace",
    "supported": true,
    "etherscanApi": {
      "apiURL": "https://evmapi.confluxscan.net"
    },
    "fetchContractCreationTxUsing": {
      "etherscanApi": true
    }
  },
  "42766": {
    "sourcifyName": "ZKFair Mainnet",
    "supported": true,
    "fetchContractCreationTxUsing": {
      "etherscanApi": true,
      "blockscoutApi": {
        "url": "https://scan.zkfair.io/"
      }
    }
  },
  "1890": {
    "sourcifyName": "Lightlink Phoenix Mainnet",
    "supported": true,
    "fetchContractCreationTxUsing": {
      "blockscoutApi": {
        "url": "https://phoenix.lightlink.io/"
      }
    }
  },
  "1891": {
    "sourcifyName": "Lightlink Pegasus Testnet",
    "supported": true,
    "fetchContractCreationTxUsing": {
      "blockscoutApi": {
        "url": "https://pegasus.lightlink.io/"
      }
    }
  },
  "255": {
    "sourcifyName": "Kroma",
    "supported": true,
    "etherscanApi": {
      "apiURL": "https://api.kromascan.com",
      "apiKeyEnvName": "KROMASCAN_API_KEY"
    },
    "fetchContractCreationTxUsing": {
      "etherscanApi": true,
      "blockscoutApi": {
        "url": "https://blockscout.kroma.network/"
      }
    }
  },
  "2358": {
    "sourcifyName": "Kroma Sepolia",
    "supported": true,
    "etherscanApi": {
      "apiURL": "https://api-sepolia.kromascan.com",
      "apiKeyEnvName": "KROMASCAN_API_KEY"
    },
    "fetchContractCreationTxUsing": {
      "etherscanApi": true,
      "blockscoutApi": {
        "url": "https://blockscout.sepolia.kroma.network/"
      }
    }
  },
  "4000": {
    "sourcifyName": "Ozone Chain Mainnet",
    "supported": true,
    "fetchContractCreationTxUsing": {
      "blockscoutScrape": {
        "url": "https://ozonescan.io/"
      }
    }
  },
<<<<<<< HEAD
  "648": {
    "sourcifyName": "Endurance Smart Chain Mainnet",
    "supported": true,
    "fetchContractCreationTxUsing": {
      "blockscoutApi": {
        "url": "https://explorer-endurance.fusionist.io/"
      }
=======
  "710420": {
    "sourcifyName": "Tiltyard Mainnet",
    "supported": true,
    "fetchContractCreationTxUsing": {
      "avalancheApi": true
>>>>>>> 8203176b
    }
  }
}<|MERGE_RESOLUTION|>--- conflicted
+++ resolved
@@ -1479,7 +1479,6 @@
       }
     }
   },
-<<<<<<< HEAD
   "648": {
     "sourcifyName": "Endurance Smart Chain Mainnet",
     "supported": true,
@@ -1487,13 +1486,13 @@
       "blockscoutApi": {
         "url": "https://explorer-endurance.fusionist.io/"
       }
-=======
+    }
+  },
   "710420": {
     "sourcifyName": "Tiltyard Mainnet",
     "supported": true,
     "fetchContractCreationTxUsing": {
       "avalancheApi": true
->>>>>>> 8203176b
     }
   }
 }