--- conflicted
+++ resolved
@@ -1232,7 +1232,6 @@
     "shared/"
   );
 
-<<<<<<< HEAD
   // Mode Testnet
   verifyContract(
     "0x4d5f06cC2A7d3a625C95D04Cfaec5AEb5eCfA33D",
@@ -1248,8 +1247,7 @@
     "Mode",
     "shared/"
   );
-  
-=======
+
   // Lightlink Pegasus Testnet
   verifyContract(
     "0x948a02ABB83ED54D8908F6725d2a9cEE6B6B582a",
@@ -1274,7 +1272,6 @@
     "shared/"
   );
 
->>>>>>> 043defe9
   // Kroma Sepolia
   verifyContract(
     "0x4d5f06cC2A7d3a625C95D04Cfaec5AEb5eCfA33D",
