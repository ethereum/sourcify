--- conflicted
+++ resolved
@@ -1315,19 +1315,19 @@
     "shared/"
   );
 
-<<<<<<< HEAD
   // Endurance Smart Chain Mainnet
   verifyContract(
     "0x9e5b6c4F1080a4cb5bFD84816375c25E3B26d11A",
     "648",
     "Endurance Smart Chain Mainnet",
-=======
+    "shared/"
+  );
+
   // Tiltyard Mainnet
   verifyContract(
     "0xbBB3e01361604EB1884b3f1Cf3524b73966E8Ef9",
     "710420",
     "Tiltyard Mainnet",
->>>>>>> 8203176b
     "shared/"
   );
 
