--- conflicted
+++ resolved
@@ -1134,7 +1134,6 @@
     "2038/multicall3.metadata.json"
   );
 
-<<<<<<< HEAD
   // Shrapnel Subnet
   verifyContract(
     "0xb9D27a0D61392566b92E08937a6C6E798F197ADF",
@@ -1144,8 +1143,6 @@
     "2044/multicall3.metadata.json"
   );
 
-=======
->>>>>>> 5a0fbe94
   // Finally check if all the "supported: true" chains have been tested
   it("should have tested all supported chains", function (done) {
     if (newAddedChainIds.length) {
