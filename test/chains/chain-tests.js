--- conflicted
+++ resolved
@@ -817,75 +817,75 @@
     ["shared/WithImmutables.sol"],
     "shared/withImmutables.metadata.json"
   );
-<<<<<<< HEAD
+  // Gather Testnet
+  verifyContract(
+    "0x08Da5501c22AE1ce2621724Ca1A03383d6C12c4d",
+    "356256156",
+    "GTH",
+    ["shared/1_Storage.sol"],
+    "shared/1_Storage.metadata.json"
+  );
+  verifyContractWithImmutables(
+    "0x83BF67FcD75Da06d8914725cd57116a347a63Cf4",
+    "356256156",
+    "GTH",
+    ["uint256"],
+    [3000],
+    ["shared/WithImmutables.sol"],
+    "shared/withImmutables.metadata.json"
+  );
+  // Gather Devnet
+  verifyContract(
+    "0xEeE72e2295E181BaB1ef049bFEAaf5fC348998C5",
+    "486217935",
+    "GTH",
+    ["shared/1_Storage.sol"],
+    "shared/1_Storage.metadata.json"
+  );
+  verifyContractWithImmutables(
+    "0xE5332e0C5E34187D6030E951Fe791e20864251d4",
+    "486217935",
+    "GTH",
+    ["uint256"],
+    [3000],
+    ["shared/WithImmutables.sol"],
+    "shared/withImmutables.metadata.json"
+  );
+  // DFK Chain Testnet
+  verifyContract(
+    "0x276946F2453538E882281d5A36ad6d19BBDfdaA7",
+    "335",
+    "DFK Chain Testnet",
+    ["shared/1_Storage.sol"],
+    "shared/1_Storage.metadata.json"
+  );
+  verifyContractWithImmutables(
+    "0x40D843D06dAC98b2586fD1DFC5532145208C909F",
+    "335",
+    "DFK Chain Testnet",
+    ["uint256"],
+    [12345],
+    ["shared/WithImmutables.sol"],
+    "shared/withImmutables.metadata.json"
+  );
   // DFK Chain Mainnet
   verifyContract(
     "0xB98EBF39148D39536C7f312E059990Dc59Aa26B5",
     "53935",
     "DFK Chain",
-=======
-  // Gather Testnet
-  verifyContract(
-    "0x08Da5501c22AE1ce2621724Ca1A03383d6C12c4d",
-    "356256156",
-    "GTH",
->>>>>>> 423ae0d0
-    ["shared/1_Storage.sol"],
-    "shared/1_Storage.metadata.json"
-  );
-  verifyContractWithImmutables(
-<<<<<<< HEAD
+    ["shared/1_Storage.sol"],
+    "shared/1_Storage.metadata.json"
+  );
+  verifyContractWithImmutables(
     "0x0185447543C4284e362F1dc4B21569Fe75cD4c2A",
     "53935",
     "DFK Chain",
-=======
-    "0x83BF67FcD75Da06d8914725cd57116a347a63Cf4",
-    "356256156",
-    "GTH",
-    ["uint256"],
-    [3000],
-    ["shared/WithImmutables.sol"],
-    "shared/withImmutables.metadata.json"
-  );
-  // Gather Devnet
-  verifyContract(
-    "0xEeE72e2295E181BaB1ef049bFEAaf5fC348998C5",
-    "486217935",
-    "GTH",
-    ["shared/1_Storage.sol"],
-    "shared/1_Storage.metadata.json"
-  );
-  verifyContractWithImmutables(
-    "0xE5332e0C5E34187D6030E951Fe791e20864251d4",
-    "486217935",
-    "GTH",
-    ["uint256"],
-    [3000],
-    ["shared/WithImmutables.sol"],
-    "shared/withImmutables.metadata.json"
-  );
-  // DFK Chain Testnet
-  verifyContract(
-    "0x276946F2453538E882281d5A36ad6d19BBDfdaA7",
-    "335",
-    "DFK Chain Testnet",
-    ["shared/1_Storage.sol"],
-    "shared/1_Storage.metadata.json"
-  );
-  verifyContractWithImmutables(
-    "0x40D843D06dAC98b2586fD1DFC5532145208C909F",
-    "335",
-    "DFK Chain Testnet",
->>>>>>> 423ae0d0
     ["uint256"],
     [12345],
     ["shared/WithImmutables.sol"],
     "shared/withImmutables.metadata.json"
   );
-<<<<<<< HEAD
-=======
-
->>>>>>> 423ae0d0
+  
 
 //////////////////////
 // Helper functions //
