{
  "name": "sourcify-monorepo",
  "private": true,
  "version": "1.4.7",
  "description": "Monorepo containing all Sourcify packages, and services",
  "workspaces": [
    "packages/*",
    "services/*"
  ],
  "scripts": {
    "build:clean": "rm -rf node_modules services/monitor/node_modules services/server/node_modules packages/bytecode-utils/node_modules/ packages/lib-sourcify/node_modules/ && npm install && npx lerna run build",
    "build:lerna": "lerna run build",
    "server:start": "cd services/server && node ./dist/server/cli.js",
    "monitor:start": "node ./services/monitor/dist/index.js",
    "update-chains": "node --experimental-fetch scripts/updateChains.mjs && prettier --write services/server/src/chains.json",
    "lerna-test": "lerna run test --stream",
    "lerna-lint": "lerna run check",
    "lerna-fix": "lerna run fix",
    "lerna-version": "lerna version --no-push"
  },
  "repository": {
    "type": "git",
    "url": "git+https://github.com/ethereum/sourcify.git"
  },
  "keywords": [
    "ethereum",
    "solidity",
    "verification",
    "bytecode",
    "metadata"
  ],
  "author": "sourcifyeth",
  "license": "MIT",
  "bugs": {
    "url": "https://github.com/ethereum/sourcify/issues"
  },
  "homepage": "https://sourcify.dev",
  "devDependencies": {
    "@typescript-eslint/eslint-plugin": "6.21.0",
    "@typescript-eslint/parser": "6.21.0",
    "eslint": "8.57.1",
    "eslint-config-prettier": "9.1.0",
<<<<<<< HEAD
    "lerna": "8.1.9",
    "prettier": "3.5.1",
=======
    "lerna": "8.2.0",
    "prettier": "3.5.2",
>>>>>>> cabeec57
    "ts-node": "10.9.2",
    "typescript": "5.7.3"
  },
  "optionalDependencies": {
    "fsevents": "2.3.3"
  }
}<|MERGE_RESOLUTION|>--- conflicted
+++ resolved
@@ -40,13 +40,8 @@
     "@typescript-eslint/parser": "6.21.0",
     "eslint": "8.57.1",
     "eslint-config-prettier": "9.1.0",
-<<<<<<< HEAD
-    "lerna": "8.1.9",
-    "prettier": "3.5.1",
-=======
     "lerna": "8.2.0",
     "prettier": "3.5.2",
->>>>>>> cabeec57
     "ts-node": "10.9.2",
     "typescript": "5.7.3"
   },
